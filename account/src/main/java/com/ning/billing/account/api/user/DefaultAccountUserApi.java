/*
 * Copyright 2010-2011 Ning, Inc.
 *
 * Ning licenses this file to you under the Apache License, version 2.0
 * (the "License"); you may not use this file except in compliance with the
 * License.  You may obtain a copy of the License at:
 *
 *    http://www.apache.org/licenses/LICENSE-2.0
 *
 * Unless required by applicable law or agreed to in writing, software
 * distributed under the License is distributed on an "AS IS" BASIS, WITHOUT
 * WARRANTIES OR CONDITIONS OF ANY KIND, either express or implied.  See the
 * License for the specific language governing permissions and limitations
 * under the License.
 */

package com.ning.billing.account.api.user;

import java.util.List;
import java.util.UUID;

import com.google.inject.Inject;
import com.ning.billing.ErrorCode;
import com.ning.billing.account.api.Account;
import com.ning.billing.account.api.AccountApiException;
import com.ning.billing.account.api.AccountData;
import com.ning.billing.account.api.DefaultAccount;
import com.ning.billing.account.api.MigrationAccountData;
import com.ning.billing.account.dao.AccountDao;
import com.ning.billing.util.CallContext;
import com.ning.billing.util.customfield.CustomField;
import com.ning.billing.util.entity.EntityPersistenceException;
import com.ning.billing.util.tag.Tag;

public class DefaultAccountUserApi implements com.ning.billing.account.api.AccountUserApi {
    private final AccountDao dao;

    @Inject
    public DefaultAccountUserApi(final AccountDao dao) {
        this.dao = dao;
    }

    @Override
    public Account createAccount(final AccountData data, final List<CustomField> fields,
                                 final List<Tag> tags, final CallContext context) throws AccountApiException {
        Account account = new DefaultAccount(data);
        account.setFields(fields);
        account.addTags(tags);

        try {
            dao.create(account, context);
        } catch (EntityPersistenceException e) {
            throw new AccountApiException(e, ErrorCode.ACCOUNT_CREATION_FAILED);
        }

        return account;
    }

    @Override
    public Account getAccountByKey(final String key) {
        return dao.getAccountByKey(key);
    }

    @Override
    public Account getAccountById(final UUID id) {
        return dao.getById(id.toString());
    }

    @Override
    public List<Account> getAccounts() {
        return dao.get();
    }

    @Override
    public UUID getIdFromKey(final String externalKey) throws AccountApiException {
        return dao.getIdFromKey(externalKey);
    }

    @Override
    public void updateAccount(final Account account, final CallContext context) throws AccountApiException {
        try {
            dao.update(account, context);
        } catch (EntityPersistenceException e) {
            throw new AccountApiException(e, ErrorCode.ACCOUNT_UPDATE_FAILED);
        }
    }

    @Override
    public void updateAccount(final String externalKey, final AccountData accountData,
                              final CallContext context) throws AccountApiException {
    	UUID accountId = getIdFromKey(externalKey);
    	if(accountId == null) {
    		throw new AccountApiException(ErrorCode.ACCOUNT_DOES_NOT_EXIST_FOR_KEY, externalKey);
    	}

        Account account = new DefaultAccount(accountId, accountData);

        try {
            dao.update(account, context);
        } catch (EntityPersistenceException e) {
            throw new AccountApiException(e, ErrorCode.ACCOUNT_UPDATE_FAILED);
        }
    }

	@Override
	public void deleteAccountByKey(final String externalKey, final CallContext context) throws AccountApiException {
		dao.deleteByKey(externalKey, context);
	}

	@Override
	public Account migrateAccount(final MigrationAccountData data, final List<CustomField> fields,
                                  final List<Tag> tags, final CallContext context)
            throws AccountApiException {
		
<<<<<<< HEAD
		Account account = new DefaultAccount(data);
        account.setFields(fields);
=======
		Account account = new DefaultAccount(data, data.getCreatedDate(), data.getUpdatedDate());
        account.addFields(fields);
>>>>>>> f62ab4e3
        account.addTags(tags);

        try {
            dao.create(account, context);
        } catch (EntityPersistenceException e) {
            throw new AccountApiException(e, ErrorCode.ACCOUNT_CREATION_FAILED);
        }

        return account;
	}
}<|MERGE_RESOLUTION|>--- conflicted
+++ resolved
@@ -29,14 +29,17 @@
 import com.ning.billing.account.dao.AccountDao;
 import com.ning.billing.util.CallContext;
 import com.ning.billing.util.customfield.CustomField;
+import com.ning.billing.util.entity.CallContextFactory;
 import com.ning.billing.util.entity.EntityPersistenceException;
 import com.ning.billing.util.tag.Tag;
 
 public class DefaultAccountUserApi implements com.ning.billing.account.api.AccountUserApi {
+    private final CallContextFactory factory;
     private final AccountDao dao;
 
     @Inject
-    public DefaultAccountUserApi(final AccountDao dao) {
+    public DefaultAccountUserApi(final CallContextFactory factory, final AccountDao dao) {
+        this.factory = factory;
         this.dao = dao;
     }
 
@@ -111,18 +114,13 @@
 	public Account migrateAccount(final MigrationAccountData data, final List<CustomField> fields,
                                   final List<Tag> tags, final CallContext context)
             throws AccountApiException {
-		
-<<<<<<< HEAD
+        CallContext migrationContext = factory.toMigrationCallContext(context, data.getCreatedDate(), data.getUpdatedDate());
 		Account account = new DefaultAccount(data);
         account.setFields(fields);
-=======
-		Account account = new DefaultAccount(data, data.getCreatedDate(), data.getUpdatedDate());
-        account.addFields(fields);
->>>>>>> f62ab4e3
         account.addTags(tags);
 
         try {
-            dao.create(account, context);
+            dao.create(account, migrationContext);
         } catch (EntityPersistenceException e) {
             throw new AccountApiException(e, ErrorCode.ACCOUNT_CREATION_FAILED);
         }
