/*
 * Copyright 2010-2011 Ning, Inc.
 *
 * Ning licenses this file to you under the Apache License, version 2.0
 * (the "License"); you may not use this file except in compliance with the
 * License.  You may obtain a copy of the License at:
 *
 *    http://www.apache.org/licenses/LICENSE-2.0
 *
 * Unless required by applicable law or agreed to in writing, software
 * distributed under the License is distributed on an "AS IS" BASIS, WITHOUT
 * WARRANTIES OR CONDITIONS OF ANY KIND, either express or implied.  See the
 * License for the specific language governing permissions and limitations
 * under the License.
 */

package com.ning.billing;

public enum ErrorCode {

    /*
     * Range 0 : COMMON EXCEPTIONS
     */
    NOT_IMPLEMENTED(1, "Api not implemented yet"),
    DATA_TRUNCATION(2, "Data truncation error. (%s)"),
    /*
     *
     * Range 1000 : ENTITLEMENTS
     *
     */
    /* Generic through APIs */
    ENT_INVALID_REQUESTED_FUTURE_DATE(1001, "Requested date %s in the future is not allowed"),
    ENT_INVALID_REQUESTED_DATE(1001, "Requested date %s is not allowed to be prior to the previous transition %s"),

    /* Creation */
    ENT_CREATE_BAD_PHASE(1011, "Can't create plan initial phase %s"),
    ENT_CREATE_NO_BUNDLE(1012, "Bundle %s does not exist"),
    ENT_CREATE_NO_BP(1013, "Missing Base Subscription for bundle %s"),
    ENT_CREATE_BP_EXISTS(1015, "Subscription bundle %s already has a base subscription"),
    ENT_CREATE_AO_BP_NON_ACTIVE(1017, "Can't create AddOn %s for non active Base Plan"),
    ENT_CREATE_AO_ALREADY_INCLUDED(1018, "Can't create AddOn %s for BasePlan %s (Already included)"),
    ENT_CREATE_AO_NOT_AVAILABLE(1019, "Can't create AddOn %s for BasePlan %s (Not available)"),

    /* Change plan */
    ENT_CHANGE_NON_ACTIVE(1021, "Subscription %s is in state %s: Failed to change plan"),
    ENT_CHANGE_FUTURE_CANCELLED(1022, "Subscription %s is future cancelled: Failed to change plan"),
    /* Cancellation */
    ENT_CANCEL_BAD_STATE(1031, "Subscription %s is in state %s: Failed to cancel"),
    /* Recreation */
    ENT_RECREATE_BAD_STATE(1041, "Subscription %s is in state %s: Failed to recreate"),

    /* Un-cancellation */
    ENT_UNCANCEL_BAD_STATE(1070, "Subscription %s was not in a cancelled state: Failed to uncancel plan"),

    /* Fetch */
    ENT_GET_NO_BUNDLE_FOR_SUBSCRIPTION(1080, "Could not find a bundle for subscription %s"),
    ENT_GET_INVALID_BUNDLE_ID(1081, "Could not find a bundle matching id %s"),
    ENT_INVALID_SUBSCRIPTION_ID(1082, "Unknown subscription %s"),
    /*
    *
    * Range 2000 : CATALOG
    *
    */

    /*
    * Rules exceptions
    */

    /* Plan change is disallowed by the catalog */
    CAT_ILLEGAL_CHANGE_REQUEST(2001, "Attempting to change plan from (product: '%s', billing period: '%s', " +
    		"pricelist '%s') to (product: '%s', billing period: '%s', pricelist '%s'). This transition is not allowed by catalog rules"),

	/*
	 * Price list
	 */

	/*Attempt to reference a price that is not present - should only happen if it is a currency not available in the catalog */
    CAT_NO_PRICE_FOR_CURRENCY(2010, "This price does not have a value for the currency '%s'."),

    /* Price value explicitly set to NULL meaning there is no price available in that currency */
    CAT_PRICE_VALUE_NULL_FOR_CURRENCY(2011, "The value for the currency '%s' is NULL. This plan cannot be bought in this currency."),
    CAT_NULL_PRICE_LIST_NAME(2012,"Price list name was null"),
    CAT_PRICE_LIST_NOT_FOUND(2013, "Could not find a pricelist with name '%s'"),
    /*
     * Plans
     */
    CAT_PLAN_NOT_FOUND(2020,"Could not find a plan matching: (product: '%s', billing period: '%s', pricelist '%s')"),
    CAT_NO_SUCH_PLAN(2021,"Could not find any plans named '%s'"),

    /*
     * Products
     */
    CAT_NO_SUCH_PRODUCT(2030,"Could not find any product named '%s'"),
    CAT_NULL_PRODUCT_NAME(2031,"Product name was null"),
    /*
     * Phases
     */
    CAT_NO_SUCH_PHASE(2040,"Could not find any phases named '%s'"),
    CAT_BAD_PHASE_NAME(2041,"Bad phase name '%s'"),
    /*
     * Versioned Catalog
     */
    CAT_NO_CATALOG_FOR_GIVEN_DATE(2050, "There is no catalog version that applies for the given date '%s'"),
    CAT_NO_CATALOG_ENTRIES_FOR_GIVEN_DATE(2051, "The are no catalog entries that apply for the given date '%s'"),
    CAT_CATALOG_NAME_MISMATCH(2052, "The catalog name '%s' does not match the name of the catalog we are trying to add '%s'"),
    /*
     * Billing Alignment
     */
    CAT_INVALID_BILLING_ALIGNMENT(2060, "Invalid billing alignment '%s'"),

   /*
    *
    * Range 3000 : ACCOUNT
    *
    */
    ACCOUNT_ALREADY_EXISTS(3000, "Account already exists for key %s"),
    ACCOUNT_INVALID_NAME(3001, "An invalid name was specified when creating or updating an account."),
    ACCOUNT_DOES_NOT_EXIST_FOR_ID(3002, "Account does not exist for id %s"),
    ACCOUNT_DOES_NOT_EXIST_FOR_KEY(3003, "Account does not exist for key %s"),
    ACCOUNT_CANNOT_MAP_NULL_KEY(3004, "An attempt was made to get the id for a <null> external key."),
    ACCOUNT_CANNOT_CHANGE_EXTERNAL_KEY(3005, "External keys cannot be updated. Original key remains: %s"),
    ACCOUNT_CREATION_FAILED(3006, "Account creation failed."),
    ACCOUNT_UPDATE_FAILED(3007, "Account update failed."),

   /*
    *
    * Range 3900: Tag definitions
    *
    */
    TAG_DEFINITION_CONFLICTS_WITH_CONTROL_TAG(3900, "The tag definition name conflicts with a reserved name (name %s)"),
    TAG_DEFINITION_ALREADY_EXISTS(3901, "The tag definition name already exists (name: %s)"),
    TAG_DEFINITION_DOES_NOT_EXIST(3902, "The tag definition name does not exist (name: %s)"),
    TAG_DEFINITION_IN_USE(3903, "The tag definition name is currently in use (name: %s)"),
    
    CONTROL_TAG_DOES_NOT_EXIST(3904, "The control tag does not exist (name: %s)"),
<<<<<<< HEAD
=======

   /*
    *
    * Range 3950: Tags
    *
    */
    TAG_DOES_NOT_EXIST(3950, "The tag does not exist (name: %s)"),
>>>>>>> 067c9d4b

   /*
    *
    * Range 4000: INVOICE
    *
    */
    INVOICE_ACCOUNT_ID_INVALID(4001, "No account could be retrieved for id %s"),
    INVOICE_INVALID_TRANSITION(4002, "Transition did not contain a subscription id."),
    INVOICE_NO_ACCOUNT_ID_FOR_SUBSCRIPTION_ID(4003, "No account id was retrieved for subscription id %s"),
    INVOICE_INVALID_DATE_SEQUENCE(4004, "Date sequence was invalid. Start Date: %s; End Date: %s; Target Date: %s"),
    INVOICE_TARGET_DATE_TOO_FAR_IN_THE_FUTURE(4005, "The target date was too far in the future. Target Date: %s")
    ;

    private int code;
    private String format;

    ErrorCode(int code, String format) {
        this.code = code;
        this.format = format;
    }

    public String getFormat() {
        return format;
    }

    public int getCode() {
        return code;
    }

}<|MERGE_RESOLUTION|>--- conflicted
+++ resolved
@@ -133,8 +133,6 @@
     TAG_DEFINITION_IN_USE(3903, "The tag definition name is currently in use (name: %s)"),
     
     CONTROL_TAG_DOES_NOT_EXIST(3904, "The control tag does not exist (name: %s)"),
-<<<<<<< HEAD
-=======
 
    /*
     *
@@ -142,7 +140,6 @@
     *
     */
     TAG_DOES_NOT_EXIST(3950, "The tag does not exist (name: %s)"),
->>>>>>> 067c9d4b
 
    /*
     *
