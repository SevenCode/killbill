/*
 * Copyright 2010-2011 Ning, Inc.
 *
 * Ning licenses this file to you under the Apache License, version 2.0
 * (the "License"); you may not use this file except in compliance with the
 * License.  You may obtain a copy of the License at:
 *
 *    http://www.apache.org/licenses/LICENSE-2.0
 *
 * Unless required by applicable law or agreed to in writing, software
 * distributed under the License is distributed on an "AS IS" BASIS, WITHOUT
 * WARRANTIES OR CONDITIONS OF ANY KIND, either express or implied.  See the
 * License for the specific language governing permissions and limitations
 * under the License.
 */

package com.ning.billing.account.api;

import com.ning.billing.util.entity.UpdatableEntity;

import com.ning.billing.util.customfield.Customizable;
import com.ning.billing.util.tag.Taggable;

<<<<<<< HEAD
public interface Account extends AccountData, Customizable, UpdatableEntity, Taggable {
    public static String ObjectType = "account";
=======
    public MutableAccountData toMutableAccountData();

>>>>>>> 162f4a2f
}<|MERGE_RESOLUTION|>--- conflicted
+++ resolved
@@ -21,11 +21,8 @@
 import com.ning.billing.util.customfield.Customizable;
 import com.ning.billing.util.tag.Taggable;
 
-<<<<<<< HEAD
 public interface Account extends AccountData, Customizable, UpdatableEntity, Taggable {
     public static String ObjectType = "account";
-=======
-    public MutableAccountData toMutableAccountData();
-
->>>>>>> 162f4a2f
+    
+    public MutableAccountData toMutableAccountData();    
 }