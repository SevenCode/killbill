/*
 * Copyright 2010-2011 Ning, Inc.
 *
 * Ning licenses this file to you under the Apache License, version 2.0
 * (the "License"); you may not use this file except in compliance with the
 * License.  You may obtain a copy of the License at:
 *
 *    http://www.apache.org/licenses/LICENSE-2.0
 *
 * Unless required by applicable law or agreed to in writing, software
 * distributed under the License is distributed on an "AS IS" BASIS, WITHOUT
 * WARRANTIES OR CONDITIONS OF ANY KIND, either express or implied.  See the
 * License for the specific language governing permissions and limitations
 * under the License.
 */

package com.ning.billing.util.api;

import java.util.List;

<<<<<<< HEAD
import com.ning.billing.util.CallContext;
=======
>>>>>>> f62ab4e3
import com.ning.billing.util.tag.TagDefinition;

public interface TagDefinitionUserApi {
    /***
     *
     * @return the list of all available tag definitions
     */
    public List<TagDefinition> getTagDefinitions();

    /***
     *
     * @param name Identifies the definition.
     * @param description Describes the use of the definition.
     * @param context The call context, for auditing purposes
     * @return the newly created tag definition
     * @throws TagDefinitionApiException
     */
    public TagDefinition create(String name, String description, CallContext context) throws TagDefinitionApiException;

    /***
     *
     * @param definitionName Identifies the definition.
     * @param context The call context, for auditing purposes
     * @throws TagDefinitionApiException
     */
    public void deleteAllTagsForDefinition(String definitionName, CallContext context) throws TagDefinitionApiException;

    /***
     *
     * @param definitionName Identifies the definition.
     * @param context The call context, for auditing purposes
     * @throws TagDefinitionApiException
     */
<<<<<<< HEAD
    public void deleteTagDefinition(String definitionName, CallContext context) throws TagDefinitionApiException;
=======
    public void deleteTagDefinition(String definitionName) throws TagDefinitionApiException;

    
	/**
	 * 
	 * @param name
	 * @return the tag with this definition
     * @throws TagDefinitionApiException
	 */
	public TagDefinition getTagDefinition(String name) throws TagDefinitionApiException;
>>>>>>> f62ab4e3
}<|MERGE_RESOLUTION|>--- conflicted
+++ resolved
@@ -18,10 +18,7 @@
 
 import java.util.List;
 
-<<<<<<< HEAD
 import com.ning.billing.util.CallContext;
-=======
->>>>>>> f62ab4e3
 import com.ning.billing.util.tag.TagDefinition;
 
 public interface TagDefinitionUserApi {
@@ -55,10 +52,7 @@
      * @param context The call context, for auditing purposes
      * @throws TagDefinitionApiException
      */
-<<<<<<< HEAD
     public void deleteTagDefinition(String definitionName, CallContext context) throws TagDefinitionApiException;
-=======
-    public void deleteTagDefinition(String definitionName) throws TagDefinitionApiException;
 
     
 	/**
@@ -68,5 +62,4 @@
      * @throws TagDefinitionApiException
 	 */
 	public TagDefinition getTagDefinition(String name) throws TagDefinitionApiException;
->>>>>>> f62ab4e3
 }