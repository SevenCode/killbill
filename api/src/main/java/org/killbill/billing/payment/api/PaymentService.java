--- conflicted
+++ resolved
@@ -25,10 +25,5 @@
     @Override
     String getName();
 
-<<<<<<< HEAD
-    PaymentApi getPaymentApi();
-=======
     DirectPaymentApi getPaymentApi();
-
->>>>>>> 8954d27e
 }