/*
 * Copyright 2010-2013 Ning, Inc.
 *
 * Ning licenses this file to you under the Apache License, version 2.0
 * (the "License"); you may not use this file except in compliance with the
 * License.  You may obtain a copy of the License at:
 *
 *    http://www.apache.org/licenses/LICENSE-2.0
 *
 * Unless required by applicable law or agreed to in writing, software
 * distributed under the License is distributed on an "AS IS" BASIS, WITHOUT
 * WARRANTIES OR CONDITIONS OF ANY KIND, either express or implied.  See the
 * License for the specific language governing permissions and limitations
 * under the License.
 */

package com.ning.billing.beatrix.integration.overdue;

import java.math.BigDecimal;
import java.util.Collection;
import java.util.Collections;
import java.util.Comparator;
import java.util.LinkedList;
import java.util.List;

import org.joda.time.DateTime;
import org.joda.time.LocalDate;
import org.testng.annotations.Test;

import com.ning.billing.ErrorCode;
import com.ning.billing.api.TestApiListener.NextEvent;
import com.ning.billing.beatrix.integration.BeatrixIntegrationModule;
import com.ning.billing.beatrix.util.InvoiceChecker.ExpectedInvoiceItemCheck;
import com.ning.billing.catalog.api.BillingPeriod;
import com.ning.billing.catalog.api.Currency;
import com.ning.billing.catalog.api.PriceListSet;
import com.ning.billing.catalog.api.ProductCategory;
import com.ning.billing.entitlement.api.BlockingApiException;
import com.ning.billing.entitlement.api.DefaultEntitlement;
import com.ning.billing.entitlement.api.Entitlement;
import com.ning.billing.entitlement.api.EntitlementApiException;
import com.ning.billing.invoice.api.Invoice;
import com.ning.billing.invoice.api.InvoiceItemType;
import com.ning.billing.invoice.api.InvoicePayment;
import com.ning.billing.junction.DefaultBlockingState;
import com.ning.billing.payment.api.Payment;

import static org.testng.Assert.assertEquals;
import static org.testng.Assert.assertTrue;

// For all the tests, we set the the property killbill.payment.retry.days=8,8,8,8,8,8,8,8 so that Payment retry logic does not end with an ABORTED state
// preventing final instant payment to succeed.
//
// The tests are difficult to follow because there are actually two tracks of retry in logic:
// - The payment retries
// - The overdue notifications
//

@Test(groups = "slow")
public class TestOverdueIntegration extends TestOverdueBase {

    private final static Integer TIME_SINCE_EARLIEST_INVOICE_TO_TRIGGER_BLOCKING_BILLING = 40;

    @Override
    public String getOverdueConfig() {
        final String configXml = "<overdueConfig>" +
                                 "   <accountOverdueStates>" +
                                 "       <initialReevaluationInterval>" +
                                 "           <unit>DAYS</unit><number>5</number>" +
                                 "       </initialReevaluationInterval>" +
                                 "       <state name=\"OD3\">" +
                                 "           <condition>" +
                                 "               <timeSinceEarliestUnpaidInvoiceEqualsOrExceeds>" +
                                 "                   <unit>DAYS</unit><number>50</number>" +
                                 "               </timeSinceEarliestUnpaidInvoiceEqualsOrExceeds>" +
                                 "           </condition>" +
                                 "           <externalMessage>Reached OD3</externalMessage>" +
                                 "           <blockChanges>true</blockChanges>" +
                                 "           <disableEntitlementAndChangesBlocked>true</disableEntitlementAndChangesBlocked>" +
                                 "           <autoReevaluationInterval>" +
                                 "               <unit>DAYS</unit><number>5</number>" +
                                 "           </autoReevaluationInterval>" +
                                 "       </state>" +
                                 "       <state name=\"OD2\">" +
                                 "           <condition>" +
                                 "               <timeSinceEarliestUnpaidInvoiceEqualsOrExceeds>" +
                                 "                   <unit>DAYS</unit><number>" + TIME_SINCE_EARLIEST_INVOICE_TO_TRIGGER_BLOCKING_BILLING + "</number>" +
                                 "               </timeSinceEarliestUnpaidInvoiceEqualsOrExceeds>" +
                                 "           </condition>" +
                                 "           <externalMessage>Reached OD2</externalMessage>" +
                                 "           <blockChanges>true</blockChanges>" +
                                 "           <disableEntitlementAndChangesBlocked>true</disableEntitlementAndChangesBlocked>" +
                                 "           <autoReevaluationInterval>" +
                                 "               <unit>DAYS</unit><number>5</number>" +
                                 "           </autoReevaluationInterval>" +
                                 "       </state>" +
                                 "       <state name=\"OD1\">" +
                                 "           <condition>" +
                                 "               <timeSinceEarliestUnpaidInvoiceEqualsOrExceeds>" +
                                 "                   <unit>DAYS</unit><number>30</number>" +
                                 "               </timeSinceEarliestUnpaidInvoiceEqualsOrExceeds>" +
                                 "           </condition>" +
                                 "           <externalMessage>Reached OD1</externalMessage>" +
                                 "           <blockChanges>true</blockChanges>" +
                                 "           <disableEntitlementAndChangesBlocked>false</disableEntitlementAndChangesBlocked>" +
                                 "           <autoReevaluationInterval>" +
                                 "               <unit>DAYS</unit><number>5</number>" +
                                 "           </autoReevaluationInterval>" +
                                 "       </state>" +
                                 "   </accountOverdueStates>" +
                                 "</overdueConfig>";

        return configXml;
    }

    @Test(groups = "slow", description = "Test overdue stages and return to clear prior to CTD")
    public void testOverdueStages1() throws Exception {
        clock.setTime(new DateTime(2012, 5, 1, 0, 3, 42, 0));

        // Set next invoice to fail and create subscription
        paymentPlugin.makeAllInvoicesFailWithError(true);
        final DefaultEntitlement baseEntitlement = createBaseEntitlementAndCheckForCompletion(account.getId(), "externalKey", productName, ProductCategory.BASE, term, NextEvent.CREATE, NextEvent.INVOICE);
        bundle = subscriptionApi.getSubscriptionBundle(baseEntitlement.getBundleId(), callContext);

        invoiceChecker.checkInvoice(account.getId(), 1, callContext, new ExpectedInvoiceItemCheck(new LocalDate(2012, 5, 1), null, InvoiceItemType.FIXED, new BigDecimal("0")));
        invoiceChecker.checkChargedThroughDate(baseEntitlement.getId(), new LocalDate(2012, 5, 1), callContext);

        // 2012, 5, 31 => DAY 30 have to get out of trial {I0, P0}
        addDaysAndCheckForCompletion(30, NextEvent.PHASE, NextEvent.INVOICE, NextEvent.PAYMENT_ERROR);

        invoiceChecker.checkInvoice(account.getId(), 2, callContext, new ExpectedInvoiceItemCheck(new LocalDate(2012, 5, 31), new LocalDate(2012, 6, 30), InvoiceItemType.RECURRING, new BigDecimal("249.95")));
        invoiceChecker.checkChargedThroughDate(baseEntitlement.getId(), new LocalDate(2012, 6, 30), callContext);

        // 2012, 6, 8 => Retry P0
        addDaysAndCheckForCompletion(8, NextEvent.PAYMENT_ERROR);
        checkODState(DefaultBlockingState.CLEAR_STATE_NAME);

        // 2012, 6, 16 => Retry P0
        addDaysAndCheckForCompletion(8, NextEvent.PAYMENT_ERROR);
        checkODState(DefaultBlockingState.CLEAR_STATE_NAME);

        // 2012, 6, 24 => Retry P0
        addDaysAndCheckForCompletion(8, NextEvent.PAYMENT_ERROR);
        checkODState(DefaultBlockingState.CLEAR_STATE_NAME);

        // 2012, 6, 31 => P1 (We se 6/31 instead of 6/30 because invoice might happen later in that day)
        addDaysAndCheckForCompletion(7, NextEvent.BLOCK, NextEvent.INVOICE, NextEvent.PAYMENT_ERROR);
        checkODState("OD1");
        checkChangePlanWithOverdueState(baseEntitlement, true, true);
        invoiceChecker.checkInvoice(account.getId(), 3, callContext, new ExpectedInvoiceItemCheck(new LocalDate(2012, 6, 30), new LocalDate(2012, 7, 31), InvoiceItemType.RECURRING, new BigDecimal("249.95")));
        invoiceChecker.checkChargedThroughDate(baseEntitlement.getId(), new LocalDate(2012, 7, 31), callContext);

        // 2012, 7, 2 => Retry P0
        addDaysAndCheckForCompletion(1, NextEvent.PAYMENT_ERROR);
        checkODState("OD1");

        // 2012, 7, 9 => Retry P1
        addDaysAndCheckForCompletion(7, NextEvent.PAYMENT_ERROR);
        checkODState("OD1");

        // 2012, 7, 10 => Retry P0
        //
        // This is the first stage that will block the billing (and entitlement).
        //
        addDaysAndCheckForCompletion(1, NextEvent.BLOCK, NextEvent.TAG, NextEvent.PAYMENT_ERROR);
        checkODState("OD2");

        // 2012, 7, 17 => Retry P1
        addDaysAndCheckForCompletion(7, NextEvent.PAYMENT_ERROR);
        checkODState("OD2");

        // 2012, 7, 18 => Retry P0
        addDaysAndCheckForCompletion(1, NextEvent.PAYMENT_ERROR);
        checkODState("OD2");

        // 2012, 7, 23 => Should be 20 but notficationQ event occurs on 23...
        addDaysAndCheckForCompletion(5, NextEvent.BLOCK);
        checkODState("OD3");

        allowPaymentsAndResetOverdueToClearByPayingAllUnpaidInvoices(false);

        invoiceChecker.checkInvoice(account.getId(), 3, callContext,
                                    new ExpectedInvoiceItemCheck(new LocalDate(2012, 6, 30), new LocalDate(2012, 7, 31), InvoiceItemType.RECURRING, new BigDecimal("249.95")),
                                    new ExpectedInvoiceItemCheck(new LocalDate(2012, 7, 10), new LocalDate(2012, 7, 23), InvoiceItemType.REPAIR_ADJ, new BigDecimal("-104.83")),
                                    new ExpectedInvoiceItemCheck(new LocalDate(2012, 7, 23), new LocalDate(2012, 7, 23), InvoiceItemType.CBA_ADJ, new BigDecimal("104.83")));

        // Add 10 days to generate next invoice. We verify that we indeed have a notification for nextBillingDate
        addDaysAndCheckForCompletion(10, NextEvent.INVOICE, NextEvent.PAYMENT);

        invoiceChecker.checkInvoice(account.getId(), 4, callContext,
                                    // Item for the upgraded recurring plan
                                    new ExpectedInvoiceItemCheck(new LocalDate(2012, 7, 31), new LocalDate(2012, 8, 31), InvoiceItemType.RECURRING, new BigDecimal("249.95")),
                                    new ExpectedInvoiceItemCheck(new LocalDate(2012, 8, 2), new LocalDate(2012, 8, 2), InvoiceItemType.CBA_ADJ, new BigDecimal("-104.83")));

        invoiceChecker.checkChargedThroughDate(baseEntitlement.getId(), new LocalDate(2012, 8, 31), callContext);

        // Verify the account balance is now 0
        assertEquals(invoiceUserApi.getAccountBalance(account.getId(), callContext).compareTo(BigDecimal.ZERO), 0);
    }

    @Test(groups = "slow", description = "Test overdue stages and return to clear on CTD")
    public void testOverdueStages2() throws Exception {
        clock.setTime(new DateTime(2012, 5, 1, 0, 3, 42, 0));

        // Set next invoice to fail and create subscription
        paymentPlugin.makeAllInvoicesFailWithError(true);
        final DefaultEntitlement baseEntitlement = createBaseEntitlementAndCheckForCompletion(account.getId(), "externalKey", productName, ProductCategory.BASE, term, NextEvent.CREATE, NextEvent.INVOICE);
        bundle = subscriptionApi.getSubscriptionBundle(baseEntitlement.getBundleId(), callContext);

        invoiceChecker.checkInvoice(account.getId(), 1, callContext, new ExpectedInvoiceItemCheck(new LocalDate(2012, 5, 1), null, InvoiceItemType.FIXED, new BigDecimal("0")));
        invoiceChecker.checkChargedThroughDate(baseEntitlement.getId(), new LocalDate(2012, 5, 1), callContext);

        // 2012, 5, 31 => DAY 30 have to get out of trial {I0, P0}
        addDaysAndCheckForCompletion(30, NextEvent.PHASE, NextEvent.INVOICE, NextEvent.PAYMENT_ERROR);

        invoiceChecker.checkInvoice(account.getId(), 2, callContext, new ExpectedInvoiceItemCheck(new LocalDate(2012, 5, 31), new LocalDate(2012, 6, 30), InvoiceItemType.RECURRING, new BigDecimal("249.95")));
        invoiceChecker.checkChargedThroughDate(baseEntitlement.getId(), new LocalDate(2012, 6, 30), callContext);

        // 2012, 6, 8 => Retry P0
        addDaysAndCheckForCompletion(8, NextEvent.PAYMENT_ERROR);
        checkODState(DefaultBlockingState.CLEAR_STATE_NAME);

        // 2012, 6, 16 => Retry P0
        addDaysAndCheckForCompletion(8, NextEvent.PAYMENT_ERROR);
        checkODState(DefaultBlockingState.CLEAR_STATE_NAME);

        // 2012, 6, 24 => Retry P0
        addDaysAndCheckForCompletion(8, NextEvent.PAYMENT_ERROR);
        checkODState(DefaultBlockingState.CLEAR_STATE_NAME);

        // 2012, 6, 31 => P1 (We se 6/31 instead of 6/30 because invoice might happen later in that day)
        addDaysAndCheckForCompletion(7, NextEvent.BLOCK, NextEvent.INVOICE, NextEvent.PAYMENT_ERROR);
        checkODState("OD1");
        checkChangePlanWithOverdueState(baseEntitlement, true, true);
        invoiceChecker.checkInvoice(account.getId(), 3, callContext, new ExpectedInvoiceItemCheck(new LocalDate(2012, 6, 30), new LocalDate(2012, 7, 31), InvoiceItemType.RECURRING, new BigDecimal("249.95")));
        invoiceChecker.checkChargedThroughDate(baseEntitlement.getId(), new LocalDate(2012, 7, 31), callContext);

        // 2012, 7, 2 => Retry P0
        addDaysAndCheckForCompletion(1, NextEvent.PAYMENT_ERROR);
        checkODState("OD1");

        // 2012, 7, 9 => Retry P1
        addDaysAndCheckForCompletion(7, NextEvent.PAYMENT_ERROR);
        checkODState("OD1");

        // 2012, 7, 10 => Retry P0
        //
        // This is the first stage that will block the billing (and entitlement).
        //
        addDaysAndCheckForCompletion(1, NextEvent.BLOCK, NextEvent.TAG, NextEvent.PAYMENT_ERROR);
        checkODState("OD2");

        // 2012, 7, 17 => Retry P1
        addDaysAndCheckForCompletion(7, NextEvent.PAYMENT_ERROR);
        checkODState("OD2");

        // 2012, 7, 18 => Retry P0
        addDaysAndCheckForCompletion(1, NextEvent.PAYMENT_ERROR);
        checkODState("OD2");

        // 2012, 7, 23 => Should be 20 but notficationQ event occurs on 23...
        addDaysAndCheckForCompletion(5, NextEvent.BLOCK);
        checkODState("OD3");

        // 2012, 7, 25 => Retry P0
        addDaysAndCheckForCompletion(2, NextEvent.PAYMENT_ERROR);
        // 2012, 7, 26 => Retry P0
        addDaysAndCheckForCompletion(1, NextEvent.PAYMENT_ERROR);

        // 2012, 7, 31 => No NEW INVOICE because OD2 -> still blocked
        addDaysAndCheckForCompletion(5);
        invoiceChecker.checkChargedThroughDate(baseEntitlement.getId(), new LocalDate(2012, 7, 31), callContext);

        allowPaymentsAndResetOverdueToClearByPayingAllUnpaidInvoices(true);

        invoiceChecker.checkInvoice(account.getId(), 3, callContext,
                                    // New invoice for the partial period since we unblocked on the 1st and so are missing the 31 july
                                    new ExpectedInvoiceItemCheck(new LocalDate(2012, 6, 30), new LocalDate(2012, 7, 31), InvoiceItemType.RECURRING, new BigDecimal("249.95")),
<<<<<<< HEAD
                                    new ExpectedInvoiceItemCheck(new LocalDate(2012, 7, 10), new LocalDate(2012, 7, 31), InvoiceItemType.REPAIR_ADJ, new BigDecimal("-166.63")),
                                    new ExpectedInvoiceItemCheck(new LocalDate(2012, 7, 31), new LocalDate(2012, 7, 31), InvoiceItemType.CBA_ADJ, new BigDecimal("166.63")));
=======
                                    new ExpectedInvoiceItemCheck(new LocalDate(2012, 7, 10), new LocalDate(2012, 7, 31), InvoiceItemType.REPAIR_ADJ, new BigDecimal("-169.32")),
                                    new ExpectedInvoiceItemCheck(new LocalDate(2012, 7, 31), new LocalDate(2012, 7, 31), InvoiceItemType.CBA_ADJ, new BigDecimal("169.32")));
>>>>>>> d7fa70cc


        invoiceChecker.checkInvoice(account.getId(), 4, callContext,
                                    // New invoice for the partial period since we unblocked on the 1st and so are missing the 31 july
                                    new ExpectedInvoiceItemCheck(new LocalDate(2012, 7, 31), new LocalDate(2012, 8, 31), InvoiceItemType.RECURRING, new BigDecimal("249.95")),
<<<<<<< HEAD
                                    new ExpectedInvoiceItemCheck(new LocalDate(2012, 7, 31), new LocalDate(2012, 7, 31), InvoiceItemType.CBA_ADJ, new BigDecimal("-166.63")));
=======
                                    new ExpectedInvoiceItemCheck(new LocalDate(2012, 7, 31), new LocalDate(2012, 7, 31), InvoiceItemType.CBA_ADJ, new BigDecimal("-169.32")));
>>>>>>> d7fa70cc

        // Move one month ahead, and check if we get the next invoice
        addDaysAndCheckForCompletion(31, NextEvent.INVOICE, NextEvent.PAYMENT);

        invoiceChecker.checkInvoice(account.getId(), 5, callContext,
                                    // New invoice for the partial period since we unblocked on the 1st and so are missing the 31 july
                                    new ExpectedInvoiceItemCheck(new LocalDate(2012, 8, 31), new LocalDate(2012, 9, 30), InvoiceItemType.RECURRING, new BigDecimal("249.95")));

        // Verify the account balance is now 0
        assertEquals(invoiceUserApi.getAccountBalance(account.getId(), callContext).compareTo(BigDecimal.ZERO), 0);
    }

    @Test(groups = "slow", description = "Test overdue stages and return to clear after CTD")
    public void testOverdueStages3() throws Exception {
        clock.setTime(new DateTime(2012, 5, 1, 0, 3, 42, 0));

        // Set next invoice to fail and create subscription
        paymentPlugin.makeAllInvoicesFailWithError(true);
        final DefaultEntitlement baseEntitlement = createBaseEntitlementAndCheckForCompletion(account.getId(), "externalKey", productName, ProductCategory.BASE, term, NextEvent.CREATE, NextEvent.INVOICE);
        bundle = subscriptionApi.getSubscriptionBundle(baseEntitlement.getBundleId(), callContext);

        invoiceChecker.checkInvoice(account.getId(), 1, callContext, new ExpectedInvoiceItemCheck(new LocalDate(2012, 5, 1), null, InvoiceItemType.FIXED, new BigDecimal("0")));
        invoiceChecker.checkChargedThroughDate(baseEntitlement.getId(), new LocalDate(2012, 5, 1), callContext);

        // 2012, 5, 31 => DAY 30 have to get out of trial {I0, P0}
        addDaysAndCheckForCompletion(30, NextEvent.PHASE, NextEvent.INVOICE, NextEvent.PAYMENT_ERROR);

        invoiceChecker.checkInvoice(account.getId(), 2, callContext, new ExpectedInvoiceItemCheck(new LocalDate(2012, 5, 31), new LocalDate(2012, 6, 30), InvoiceItemType.RECURRING, new BigDecimal("249.95")));
        invoiceChecker.checkChargedThroughDate(baseEntitlement.getId(), new LocalDate(2012, 6, 30), callContext);

        // 2012, 6, 8 => Retry P0
        addDaysAndCheckForCompletion(8, NextEvent.PAYMENT_ERROR);
        checkODState(DefaultBlockingState.CLEAR_STATE_NAME);

        // 2012, 6, 16 => Retry P0
        addDaysAndCheckForCompletion(8, NextEvent.PAYMENT_ERROR);
        checkODState(DefaultBlockingState.CLEAR_STATE_NAME);

        // 2012, 6, 24 => Retry P0
        addDaysAndCheckForCompletion(8, NextEvent.PAYMENT_ERROR);
        checkODState(DefaultBlockingState.CLEAR_STATE_NAME);

        // 2012, 6, 31 => P1 (We se 6/31 instead of 6/30 because invoice might happen later in that day)
        addDaysAndCheckForCompletion(7, NextEvent.BLOCK, NextEvent.INVOICE, NextEvent.PAYMENT_ERROR);
        checkODState("OD1");
        checkChangePlanWithOverdueState(baseEntitlement, true, true);
        invoiceChecker.checkInvoice(account.getId(), 3, callContext, new ExpectedInvoiceItemCheck(new LocalDate(2012, 6, 30), new LocalDate(2012, 7, 31), InvoiceItemType.RECURRING, new BigDecimal("249.95")));
        invoiceChecker.checkChargedThroughDate(baseEntitlement.getId(), new LocalDate(2012, 7, 31), callContext);

        // 2012, 7, 2 => Retry P0
        addDaysAndCheckForCompletion(1, NextEvent.PAYMENT_ERROR);
        checkODState("OD1");

        // 2012, 7, 9 => Retry P1
        addDaysAndCheckForCompletion(7, NextEvent.PAYMENT_ERROR);
        checkODState("OD1");

        // 2012, 7, 10 => Retry P0
        //
        // This is the first stage that will block the billing (and entitlement).
        //
        addDaysAndCheckForCompletion(1, NextEvent.BLOCK, NextEvent.TAG, NextEvent.PAYMENT_ERROR);
        checkODState("OD2");

        // 2012, 7, 17 => Retry P1
        addDaysAndCheckForCompletion(7, NextEvent.PAYMENT_ERROR);
        checkODState("OD2");

        // 2012, 7, 18 => Retry P0
        addDaysAndCheckForCompletion(1, NextEvent.PAYMENT_ERROR);
        checkODState("OD2");

        // 2012, 7, 23 => Should be 20 but notficationQ event occurs on 23...
        addDaysAndCheckForCompletion(5, NextEvent.BLOCK);
        checkODState("OD3");

        // 2012, 7, 25 => Retry P0
        addDaysAndCheckForCompletion(2, NextEvent.PAYMENT_ERROR);
        // 2012, 7, 26 => Retry P0
        addDaysAndCheckForCompletion(1, NextEvent.PAYMENT_ERROR);

        // 2012, 7, 31 => No NEW INVOICE because OD2 -> still blocked
        addDaysAndCheckForCompletion(5);
        invoiceChecker.checkChargedThroughDate(baseEntitlement.getId(), new LocalDate(2012, 7, 31), callContext);

        // 2012, 8, 1 => Nothing should have happened
        addDaysAndCheckForCompletion(1);


        allowPaymentsAndResetOverdueToClearByPayingAllUnpaidInvoices(true);

        invoiceChecker.checkInvoice(account.getId(), 3, callContext,
                                    // New invoice for the partial period since we unblocked on the 1st and so are missing the 31 july
                                    new ExpectedInvoiceItemCheck(new LocalDate(2012, 6, 30), new LocalDate(2012, 7, 31), InvoiceItemType.RECURRING, new BigDecimal("249.95")),
<<<<<<< HEAD
                                    new ExpectedInvoiceItemCheck(new LocalDate(2012, 7, 10), new LocalDate(2012, 7, 31), InvoiceItemType.REPAIR_ADJ, new BigDecimal("-166.63")),
                                    new ExpectedInvoiceItemCheck(new LocalDate(2012, 8, 1), new LocalDate(2012, 8, 1), InvoiceItemType.CBA_ADJ, new BigDecimal("166.63")));

        invoiceChecker.checkInvoice(account.getId(), 4, callContext,
                                    // New invoice for the partial period since we unblocked on the 1st and so are missing the 31 july
                                    new ExpectedInvoiceItemCheck(new LocalDate(2012, 8, 1), new LocalDate(2012, 8, 31), InvoiceItemType.RECURRING, new BigDecimal("241.89")),
                                    new ExpectedInvoiceItemCheck(new LocalDate(2012, 8, 1), new LocalDate(2012, 8, 1), InvoiceItemType.CBA_ADJ, new BigDecimal("-166.63")));
=======
                                    new ExpectedInvoiceItemCheck(new LocalDate(2012, 7, 10), new LocalDate(2012, 7, 31), InvoiceItemType.REPAIR_ADJ, new BigDecimal("-169.32")),
                                    new ExpectedInvoiceItemCheck(new LocalDate(2012, 8, 1), new LocalDate(2012, 8, 1), InvoiceItemType.CBA_ADJ, new BigDecimal("169.32")));

        invoiceChecker.checkInvoice(account.getId(), 4, callContext,
                                    // New invoice for the partial period since we unblocked on the 1st and so are missing the 31 july
                                    new ExpectedInvoiceItemCheck(new LocalDate(2012, 8, 1), new LocalDate(2012, 8, 31), InvoiceItemType.RECURRING, new BigDecimal("241.88")),
                                    new ExpectedInvoiceItemCheck(new LocalDate(2012, 8, 1), new LocalDate(2012, 8, 1), InvoiceItemType.CBA_ADJ, new BigDecimal("-169.32")));
>>>>>>> d7fa70cc

        // Move one month ahead, and check if we get the next invoice
        addDaysAndCheckForCompletion(30, NextEvent.INVOICE, NextEvent.PAYMENT);

        invoiceChecker.checkInvoice(account.getId(), 5, callContext,
                                    // New invoice for the partial period since we unblocked on the 1st and so are missing the 31 july
                                    new ExpectedInvoiceItemCheck(new LocalDate(2012, 8, 31), new LocalDate(2012, 9, 30), InvoiceItemType.RECURRING, new BigDecimal("249.95")));

        // Verify the account balance is now 0
        assertEquals(invoiceUserApi.getAccountBalance(account.getId(), callContext).compareTo(BigDecimal.ZERO), 0);
    }

    //
    // This test is similar to the previous one except that instead of moving the clock to check we will get the next invoice
    // at the end, we carry a change of plan.
    //
    @Test(groups = "slow", description = "Test overdue stages and follow with an immediate change of plan")
    public void testOverdueStagesFollowedWithImmediateChange1() throws Exception {
        clock.setTime(new DateTime(2012, 5, 1, 0, 3, 42, 0));

        // Set next invoice to fail and create subscription
        paymentPlugin.makeAllInvoicesFailWithError(true);
        final DefaultEntitlement baseEntitlement = createBaseEntitlementAndCheckForCompletion(account.getId(), "externalKey", productName, ProductCategory.BASE, term, NextEvent.CREATE, NextEvent.INVOICE);
        bundle = subscriptionApi.getSubscriptionBundle(baseEntitlement.getBundleId(), callContext);
        invoiceChecker.checkInvoice(account.getId(), 1, callContext, new ExpectedInvoiceItemCheck(new LocalDate(2012, 5, 1), null, InvoiceItemType.FIXED, new BigDecimal("0")));
        invoiceChecker.checkChargedThroughDate(baseEntitlement.getId(), new LocalDate(2012, 5, 1), callContext);

        // 2012, 5, 31 => DAY 30 have to get out of trial {I0, P0}
        addDaysAndCheckForCompletion(30, NextEvent.PHASE, NextEvent.INVOICE, NextEvent.PAYMENT_ERROR);

        invoiceChecker.checkInvoice(account.getId(), 2, callContext, new ExpectedInvoiceItemCheck(new LocalDate(2012, 5, 31), new LocalDate(2012, 6, 30), InvoiceItemType.RECURRING, new BigDecimal("249.95")));
        invoiceChecker.checkChargedThroughDate(baseEntitlement.getId(), new LocalDate(2012, 6, 30), callContext);

        // 2012, 6, 8 => Retry P0
        addDaysAndCheckForCompletion(8, NextEvent.PAYMENT_ERROR);
        checkODState(DefaultBlockingState.CLEAR_STATE_NAME);

        // 2012, 6, 16 => Retry P0
        addDaysAndCheckForCompletion(8, NextEvent.PAYMENT_ERROR);
        checkODState(DefaultBlockingState.CLEAR_STATE_NAME);

        // 2012, 6, 24 => Retry P0
        addDaysAndCheckForCompletion(8, NextEvent.PAYMENT_ERROR);
        checkODState(DefaultBlockingState.CLEAR_STATE_NAME);

        // 2012, 6, 31 => P1 (We se 6/31 instead of 6/30 because invoice might happen later in that day)
        addDaysAndCheckForCompletion(7, NextEvent.BLOCK, NextEvent.INVOICE, NextEvent.PAYMENT_ERROR);
        checkODState("OD1");
        checkChangePlanWithOverdueState(baseEntitlement, true, true);
        invoiceChecker.checkInvoice(account.getId(), 3, callContext, new ExpectedInvoiceItemCheck(new LocalDate(2012, 6, 30), new LocalDate(2012, 7, 31), InvoiceItemType.RECURRING, new BigDecimal("249.95")));
        invoiceChecker.checkChargedThroughDate(baseEntitlement.getId(), new LocalDate(2012, 7, 31), callContext);

        // 2012, 7, 2 => Retry P0
        addDaysAndCheckForCompletion(1, NextEvent.PAYMENT_ERROR);
        checkODState("OD1");

        // 2012, 7, 9 => Retry P1
        addDaysAndCheckForCompletion(7, NextEvent.PAYMENT_ERROR);
        checkODState("OD1");

        // 2012, 7, 10 => Retry P0
        addDaysAndCheckForCompletion(1, NextEvent.BLOCK, NextEvent.TAG, NextEvent.PAYMENT_ERROR);
        checkODState("OD2");

        // 2012, 7, 17 => Retry P1
        addDaysAndCheckForCompletion(7, NextEvent.PAYMENT_ERROR);
        checkODState("OD2");

        // 2012, 7, 18 => Retry P0
        addDaysAndCheckForCompletion(1, NextEvent.PAYMENT_ERROR);
        checkODState("OD2");

        // 2012, 7, 23 => Should be 20 but notficationQ event occurs on 23...
        addDaysAndCheckForCompletion(5, NextEvent.BLOCK);
        checkODState("OD3");

        allowPaymentsAndResetOverdueToClearByPayingAllUnpaidInvoices(false);

        invoiceChecker.checkInvoice(account.getId(), 3, callContext,
                                    new ExpectedInvoiceItemCheck(new LocalDate(2012, 6, 30), new LocalDate(2012, 7, 31), InvoiceItemType.RECURRING, new BigDecimal("249.95")),
                                    new ExpectedInvoiceItemCheck(new LocalDate(2012, 7, 10), new LocalDate(2012, 7, 23), InvoiceItemType.REPAIR_ADJ, new BigDecimal("-104.83")),
                                    new ExpectedInvoiceItemCheck(new LocalDate(2012, 7, 23), new LocalDate(2012, 7, 23), InvoiceItemType.CBA_ADJ, new BigDecimal("104.83")));

        // Do an upgrade now
        checkChangePlanWithOverdueState(baseEntitlement, false, false);

        invoiceChecker.checkRepairedInvoice(account.getId(), 3, callContext,
                                            new ExpectedInvoiceItemCheck(new LocalDate(2012, 6, 30), new LocalDate(2012, 7, 31), InvoiceItemType.RECURRING, new BigDecimal("249.95")),
                                            new ExpectedInvoiceItemCheck(new LocalDate(2012, 7, 10), new LocalDate(2012, 7, 23), InvoiceItemType.REPAIR_ADJ, new BigDecimal("-104.83")),
                                            new ExpectedInvoiceItemCheck(new LocalDate(2012, 7, 23), new LocalDate(2012, 7, 23), InvoiceItemType.CBA_ADJ, new BigDecimal("104.83")),
                                            new ExpectedInvoiceItemCheck(new LocalDate(2012, 7, 23), new LocalDate(2012, 7, 31), InvoiceItemType.REPAIR_ADJ, new BigDecimal("-64.51")),
                                            new ExpectedInvoiceItemCheck(new LocalDate(2012, 7, 23), new LocalDate(2012, 7, 23), InvoiceItemType.CBA_ADJ, new BigDecimal("64.51")));

        invoiceChecker.checkInvoice(account.getId(), 4, callContext,
                                    // Item for the upgraded recurring plan
                                    new ExpectedInvoiceItemCheck(new LocalDate(2012, 7, 23), new LocalDate(2012, 7, 31), InvoiceItemType.RECURRING, new BigDecimal("154.85")),
                                    // Repair for upgrade
                                    new ExpectedInvoiceItemCheck(new LocalDate(2012, 7, 23), new LocalDate(2012, 7, 23), InvoiceItemType.CBA_ADJ, new BigDecimal("-154.85")));

        invoiceChecker.checkChargedThroughDate(baseEntitlement.getId(), new LocalDate(2012, 7, 31), callContext);

        // Verify the account balance:
        assertEquals(invoiceUserApi.getAccountBalance(account.getId(), callContext).compareTo(new BigDecimal("-14.49")), 0);
    }

    @Test(groups = "slow", description = "Test overdue stages and follow with an immediate change of plan and use of credit", enabled=false)
    public void testOverdueStagesFollowedWithImmediateChange2() throws Exception {
        clock.setTime(new DateTime(2012, 5, 1, 0, 3, 42, 0));

        // Set next invoice to fail and create subscription
        paymentPlugin.makeAllInvoicesFailWithError(true);
        final DefaultEntitlement baseEntitlement = createBaseEntitlementAndCheckForCompletion(account.getId(), "externalKey", productName, ProductCategory.BASE, BillingPeriod.ANNUAL, NextEvent.CREATE, NextEvent.INVOICE);
        bundle = subscriptionApi.getSubscriptionBundle(baseEntitlement.getBundleId(), callContext);

        invoiceChecker.checkInvoice(account.getId(), 1, callContext, new ExpectedInvoiceItemCheck(new LocalDate(2012, 5, 1), null, InvoiceItemType.FIXED, new BigDecimal("0")));
        invoiceChecker.checkChargedThroughDate(baseEntitlement.getId(), new LocalDate(2012, 5, 1), callContext);

        // 2012, 5, 31 => DAY 30 have to get out of trial {I0, P0}
        addDaysAndCheckForCompletion(30, NextEvent.PHASE, NextEvent.INVOICE, NextEvent.PAYMENT_ERROR);

        invoiceChecker.checkInvoice(account.getId(), 2, callContext, new ExpectedInvoiceItemCheck(new LocalDate(2012, 5, 31), new LocalDate(2013, 5, 31), InvoiceItemType.RECURRING, new BigDecimal("2399.95")));
        invoiceChecker.checkChargedThroughDate(baseEntitlement.getId(), new LocalDate(2013, 5, 31), callContext);

        // 2012, 6, 8 => Retry P0
        addDaysAndCheckForCompletion(8, NextEvent.PAYMENT_ERROR);
        checkODState(DefaultBlockingState.CLEAR_STATE_NAME);

        // 2012, 6, 16 => Retry P0
        addDaysAndCheckForCompletion(8, NextEvent.PAYMENT_ERROR);
        checkODState(DefaultBlockingState.CLEAR_STATE_NAME);

        // 2012, 6, 24 => Retry P0
        addDaysAndCheckForCompletion(8, NextEvent.PAYMENT_ERROR);
        checkODState(DefaultBlockingState.CLEAR_STATE_NAME);

        // 2012, 7, 2 => Retry P0
        addDaysAndCheckForCompletion(8, NextEvent.BLOCK, NextEvent.PAYMENT_ERROR);
        checkODState("OD1");

        // 2012, 7, 10 => Retry P0
        addDaysAndCheckForCompletion(8, NextEvent.BLOCK, NextEvent.PAYMENT_ERROR, NextEvent.TAG     );
        checkODState("OD2");


        // 2012, 7, 18 => Retry P0
        addDaysAndCheckForCompletion(8, NextEvent.PAYMENT_ERROR);
        checkODState("OD2");

        // 2012, 7, 23 => Should be 20 but notficationQ event occurs on 23...
        addDaysAndCheckForCompletion(5, NextEvent.BLOCK);
        checkODState("OD3");

        allowPaymentsAndResetOverdueToClearByPayingAllUnpaidInvoices(false);


        invoiceChecker.checkInvoice(account.getId(), 2, callContext,
                                    // New invoice for the part that was unblocked up to the BCD
                                    new ExpectedInvoiceItemCheck(new LocalDate(2012, 5, 31), new LocalDate(2013, 5, 31), InvoiceItemType.RECURRING, new BigDecimal("2399.95")),
                                    new ExpectedInvoiceItemCheck(new LocalDate(2012, 7, 10), new LocalDate(2012, 7, 23), InvoiceItemType.REPAIR_ADJ, new BigDecimal("-85.4588")),
                                    new ExpectedInvoiceItemCheck(new LocalDate(2012, 7, 31), new LocalDate(2013, 5, 31), InvoiceItemType.REPAIR_ADJ, new BigDecimal("-1998.9012")),
                                    new ExpectedInvoiceItemCheck(new LocalDate(2012, 7, 23), new LocalDate(2012, 7, 23), InvoiceItemType.CBA_ADJ, new BigDecimal("2084.36")));


        // Move to 2012, 7, 31 and Make a change of plan
        addDaysAndCheckForCompletion(8, NextEvent.INVOICE, NextEvent.PAYMENT);

        invoiceChecker.checkInvoice(account.getId(), 3, callContext,
                                    // New invoice for the part that was unblocked up to the BCD
                                    new ExpectedInvoiceItemCheck(new LocalDate(2012, 7, 31), new LocalDate(2013, 7, 31), InvoiceItemType.RECURRING, new BigDecimal("2399.95")));

        checkChangePlanWithOverdueState(baseEntitlement, false, false);

        invoiceChecker.checkRepairedInvoice(account.getId(), 3, callContext,
                                            new ExpectedInvoiceItemCheck(new LocalDate(2012, 7, 31), new LocalDate(2013, 7, 31), InvoiceItemType.RECURRING, new BigDecimal("2399.95")),
                                            new ExpectedInvoiceItemCheck(new LocalDate(2012, 7, 31), new LocalDate(2013, 7, 31), InvoiceItemType.REPAIR_ADJ, new BigDecimal("-2399.95")),
                                            new ExpectedInvoiceItemCheck(new LocalDate(2012, 7, 31), new LocalDate(2012, 7, 31), InvoiceItemType.CBA_ADJ, new BigDecimal("2399.95")));

        invoiceChecker.checkInvoice(account.getId(), 4, callContext,
                                    // Item for the upgraded recurring plan
                                    new ExpectedInvoiceItemCheck(new LocalDate(2012, 7, 31), new LocalDate(2012, 8, 31), InvoiceItemType.RECURRING, new BigDecimal("599.95")),
                                    // Credits consumed
                                    new ExpectedInvoiceItemCheck(new LocalDate(2012, 7, 31), new LocalDate(2012, 7, 31), InvoiceItemType.CBA_ADJ, new BigDecimal("-599.95")));
        invoiceChecker.checkChargedThroughDate(baseEntitlement.getId(), new LocalDate(2012, 8, 31), callContext);
        assertEquals(invoiceUserApi.getAccountBalance(account.getId(), callContext).compareTo(new BigDecimal("-1800")), 0);
    }

    @Test(groups = "slow", description = "Test overdue stages with missing payment method")
    public void testOverdueStateIfNoPaymentMethod() throws Exception {
        // This test is similar to the previous one - but there is no default payment method on the account, so there
        // won't be any payment retry

        clock.setTime(new DateTime(2012, 5, 1, 0, 3, 42, 0));

        // Make sure the account doesn't have any payment method
        accountInternalApi.removePaymentMethod(account.getId(), internalCallContext);

        // Create subscription
        final DefaultEntitlement baseEntitlement = createBaseEntitlementAndCheckForCompletion(account.getId(), "externalKey", productName, ProductCategory.BASE, term, NextEvent.CREATE, NextEvent.INVOICE);
        bundle = subscriptionApi.getSubscriptionBundle(baseEntitlement.getBundleId(), callContext);

        invoiceChecker.checkInvoice(account.getId(), 1, callContext, new ExpectedInvoiceItemCheck(new LocalDate(2012, 5, 1), null, InvoiceItemType.FIXED, new BigDecimal("0")));
        invoiceChecker.checkChargedThroughDate(baseEntitlement.getId(), new LocalDate(2012, 5, 1), callContext);

        // DAY 30 have to get out of trial before first payment. A payment error, one for each invoice, should be on the bus (because there is no payment method)
        addDaysAndCheckForCompletion(30, NextEvent.PHASE, NextEvent.INVOICE, NextEvent.PAYMENT_ERROR);

        invoiceChecker.checkInvoice(account.getId(), 2, callContext, new ExpectedInvoiceItemCheck(new LocalDate(2012, 5, 31), new LocalDate(2012, 6, 30), InvoiceItemType.RECURRING, new BigDecimal("249.95")));
        invoiceChecker.checkChargedThroughDate(baseEntitlement.getId(), new LocalDate(2012, 6, 30), callContext);

        // Should still be in clear state
        checkODState(DefaultBlockingState.CLEAR_STATE_NAME);

        // DAY 45 - 15 days after invoice
        addDaysAndCheckForCompletion(15);

        // Should still be in clear state
        checkODState(DefaultBlockingState.CLEAR_STATE_NAME);

        // DAY 65 - 35 days after invoice
        // Single PAYMENT_ERROR here here triggered by the invoice
        addDaysAndCheckForCompletion(20, NextEvent.BLOCK, NextEvent.INVOICE, NextEvent.PAYMENT_ERROR);

        invoiceChecker.checkInvoice(account.getId(), 3, callContext, new ExpectedInvoiceItemCheck(new LocalDate(2012, 6, 30), new LocalDate(2012, 7, 31), InvoiceItemType.RECURRING, new BigDecimal("249.95")));
        invoiceChecker.checkChargedThroughDate(baseEntitlement.getId(), new LocalDate(2012, 7, 31), callContext);

        // Now we should be in OD1
        checkODState("OD1");
        checkChangePlanWithOverdueState(baseEntitlement, true, true);

        // DAY 67 - 37 days after invoice
        addDaysAndCheckForCompletion(2);

        // Should still be in OD1
        checkODState("OD1");
        checkChangePlanWithOverdueState(baseEntitlement, true, true);

        // DAY 75 - 45 days after invoice
        addDaysAndCheckForCompletion(8, NextEvent.BLOCK, NextEvent.TAG);

        // Should now be in OD2
        checkODState("OD2");
        checkChangePlanWithOverdueState(baseEntitlement, true, true);

        // DAY 85 - 55 days after invoice
        addDaysAndCheckForCompletion(10, NextEvent.BLOCK);

        // Should now be in OD3
        checkODState("OD3");
        checkChangePlanWithOverdueState(baseEntitlement, true, true);

        // Add a payment method and set it as default
        paymentApi.addPaymentMethod(BeatrixIntegrationModule.NON_OSGI_PLUGIN_NAME, account, true, paymentMethodPlugin, callContext);

        allowPaymentsAndResetOverdueToClearByPayingAllUnpaidInvoices(false);

        invoiceChecker.checkInvoice(account.getId(), 3, callContext,
                                    // Item for the upgraded recurring plan
                                    new ExpectedInvoiceItemCheck(new LocalDate(2012, 6, 30), new LocalDate(2012, 7, 31), InvoiceItemType.RECURRING, new BigDecimal("249.95")),
<<<<<<< HEAD
                                    new ExpectedInvoiceItemCheck(new LocalDate(2012, 7, 15), new LocalDate(2012, 7, 25), InvoiceItemType.REPAIR_ADJ, new BigDecimal("-76.59")),
                                    new ExpectedInvoiceItemCheck(new LocalDate(2012, 7, 25), new LocalDate(2012, 7, 25), InvoiceItemType.CBA_ADJ, new BigDecimal("76.59")));
=======
                                    new ExpectedInvoiceItemCheck(new LocalDate(2012, 7, 15), new LocalDate(2012, 7, 25), InvoiceItemType.REPAIR_ADJ, new BigDecimal("-80.63")),
                                    new ExpectedInvoiceItemCheck(new LocalDate(2012, 7, 25), new LocalDate(2012, 7, 25), InvoiceItemType.CBA_ADJ, new BigDecimal("80.63")));
>>>>>>> d7fa70cc



        invoiceChecker.checkChargedThroughDate(baseEntitlement.getId(), new LocalDate(2012, 7, 31), callContext);

        checkChangePlanWithOverdueState(baseEntitlement, false, false);

        invoiceChecker.checkRepairedInvoice(account.getId(), 3, callContext,
                                            new ExpectedInvoiceItemCheck(new LocalDate(2012, 6, 30), new LocalDate(2012, 7, 31), InvoiceItemType.RECURRING, new BigDecimal("249.95")),
<<<<<<< HEAD
                                            new ExpectedInvoiceItemCheck(new LocalDate(2012, 7, 15), new LocalDate(2012, 7, 25), InvoiceItemType.REPAIR_ADJ, new BigDecimal("-76.59")),
                                            new ExpectedInvoiceItemCheck(new LocalDate(2012, 7, 25), new LocalDate(2012, 7, 25), InvoiceItemType.CBA_ADJ, new BigDecimal("76.59")),
=======
                                            new ExpectedInvoiceItemCheck(new LocalDate(2012, 7, 15), new LocalDate(2012, 7, 25), InvoiceItemType.REPAIR_ADJ, new BigDecimal("-80.63")),
                                            new ExpectedInvoiceItemCheck(new LocalDate(2012, 7, 25), new LocalDate(2012, 7, 25), InvoiceItemType.CBA_ADJ, new BigDecimal("80.63")),
>>>>>>> d7fa70cc
                                            new ExpectedInvoiceItemCheck(new LocalDate(2012, 7, 25), new LocalDate(2012, 7, 31), InvoiceItemType.REPAIR_ADJ, new BigDecimal("-48.37")),
                                            new ExpectedInvoiceItemCheck(new LocalDate(2012, 7, 25), new LocalDate(2012, 7, 25), InvoiceItemType.CBA_ADJ, new BigDecimal("48.37")));

        invoiceChecker.checkInvoice(account.getId(), 4, callContext,
                                    new ExpectedInvoiceItemCheck(new LocalDate(2012, 7, 25), new LocalDate(2012, 7, 31), InvoiceItemType.RECURRING, new BigDecimal("116.09")),
                                    new ExpectedInvoiceItemCheck(new LocalDate(2012, 7, 25), new LocalDate(2012, 7, 25), InvoiceItemType.CBA_ADJ, new BigDecimal("-116.09")));

        invoiceChecker.checkChargedThroughDate(baseEntitlement.getId(), new LocalDate(2012, 7, 31), callContext);

        assertEquals(invoiceUserApi.getAccountBalance(account.getId(), callContext).compareTo(new BigDecimal("-12.91")), 0);
    }

    @Test(groups = "slow", description = "Test overdue from non paid external charge")
    public void testShouldBeInOverdueAfterExternalCharge() throws Exception {
        clock.setTime(new DateTime(2012, 5, 1, 0, 3, 42, 0));

        // Create a subscription without failing payments
        final DefaultEntitlement baseEntitlement = createBaseEntitlementAndCheckForCompletion(account.getId(), "externalKey", productName, ProductCategory.BASE, term, NextEvent.CREATE, NextEvent.INVOICE);
        bundle = subscriptionApi.getSubscriptionBundle(baseEntitlement.getBundleId(), callContext);

        invoiceChecker.checkInvoice(account.getId(), 1, callContext, new ExpectedInvoiceItemCheck(new LocalDate(2012, 5, 1), null, InvoiceItemType.FIXED, new BigDecimal("0")));
        invoiceChecker.checkChargedThroughDate(baseEntitlement.getId(), new LocalDate(2012, 5, 1), callContext);

        // Create an external charge on a new invoice
        addDaysAndCheckForCompletion(5);
        busHandler.pushExpectedEvents(NextEvent.INVOICE_ADJUSTMENT);
        invoiceUserApi.insertExternalChargeForBundle(account.getId(), bundle.getId(), BigDecimal.TEN, "For overdue", new LocalDate(2012, 5, 6), Currency.USD, callContext);
        assertListenerStatus();
        invoiceChecker.checkInvoice(account.getId(), 2, callContext, new ExpectedInvoiceItemCheck(new LocalDate(2012, 5, 6), null, InvoiceItemType.EXTERNAL_CHARGE, BigDecimal.TEN));

        // DAY 30 have to get out of trial before first payment
        addDaysAndCheckForCompletion(25, NextEvent.PHASE, NextEvent.INVOICE, NextEvent.PAYMENT);

        invoiceChecker.checkInvoice(account.getId(), 3, callContext, new ExpectedInvoiceItemCheck(new LocalDate(2012, 5, 31), new LocalDate(2012, 6, 30), InvoiceItemType.RECURRING, new BigDecimal("249.95")));
        invoiceChecker.checkChargedThroughDate(baseEntitlement.getId(), new LocalDate(2012, 6, 30), callContext);

        // Should still be in clear state - the invoice for the bundle has been paid, but not the invoice with the external charge
        // We refresh overdue just to be safe, see below
        checkODState(DefaultBlockingState.CLEAR_STATE_NAME);

        // Past 30 days since the external charge
        addDaysAndCheckForCompletion(6, NextEvent.BLOCK);
        // Note! We need to explicitly refresh here because overdue won't get notified to refresh up until the next
        // payment (when the next invoice is generated)
        // TODO - we should fix this
        // We should now be in OD1
        checkODState("OD1");

        // Pay the invoice
        final Invoice externalChargeInvoice = invoiceUserApi.getUnpaidInvoicesByAccountId(account.getId(), clock.getUTCToday(), callContext).iterator().next();
        createExternalPaymentAndCheckForCompletion(account, externalChargeInvoice, NextEvent.PAYMENT, NextEvent.BLOCK);
        // We should be clear now
        checkODState(DefaultBlockingState.CLEAR_STATE_NAME);
    }

    @Test(groups = "slow", description = "Test overdue after refund with no adjustment")
    public void testShouldBeInOverdueAfterRefundWithoutAdjustment() throws Exception {
        clock.setTime(new DateTime(2012, 5, 1, 0, 3, 42, 0));

        // Create subscription and don't fail payments
        final DefaultEntitlement baseEntitlement = createBaseEntitlementAndCheckForCompletion(account.getId(), "externalKey", productName, ProductCategory.BASE, term, NextEvent.CREATE, NextEvent.INVOICE);
        bundle = subscriptionApi.getSubscriptionBundle(baseEntitlement.getBundleId(), callContext);

        invoiceChecker.checkInvoice(account.getId(), 1, callContext, new ExpectedInvoiceItemCheck(new LocalDate(2012, 5, 1), null, InvoiceItemType.FIXED, new BigDecimal("0")));
        invoiceChecker.checkChargedThroughDate(baseEntitlement.getId(), new LocalDate(2012, 5, 1), callContext);

        // DAY 30 have to get out of trial before first payment
        addDaysAndCheckForCompletion(30, NextEvent.PHASE, NextEvent.INVOICE, NextEvent.PAYMENT);

        invoiceChecker.checkInvoice(account.getId(), 2, callContext, new ExpectedInvoiceItemCheck(new LocalDate(2012, 5, 31), new LocalDate(2012, 6, 30), InvoiceItemType.RECURRING, new BigDecimal("249.95")));
        invoiceChecker.checkChargedThroughDate(baseEntitlement.getId(), new LocalDate(2012, 6, 30), callContext);

        // Should still be in clear state
        checkODState(DefaultBlockingState.CLEAR_STATE_NAME);

        // DAY 45 - 15 days after invoice
        addDaysAndCheckForCompletion(15);

        // Should still be in clear state
        checkODState(DefaultBlockingState.CLEAR_STATE_NAME);

        // DAY 65 - 35 days after invoice
        addDaysAndCheckForCompletion(20, NextEvent.INVOICE, NextEvent.PAYMENT);

        invoiceChecker.checkInvoice(account.getId(), 3, callContext, new ExpectedInvoiceItemCheck(new LocalDate(2012, 6, 30), new LocalDate(2012, 7, 31), InvoiceItemType.RECURRING, new BigDecimal("249.95")));
        invoiceChecker.checkChargedThroughDate(baseEntitlement.getId(), new LocalDate(2012, 7, 31), callContext);

        // Should still be in clear state
        checkODState(DefaultBlockingState.CLEAR_STATE_NAME);

        // Now, refund the second (first non-zero dollar) invoice
        final Payment payment = paymentApi.getPayment(invoiceUserApi.getInvoicesByAccount(account.getId(), callContext).get(1).getPayments().get(0).getPaymentId(), false, callContext);
        refundPaymentAndCheckForCompletion(account, payment, NextEvent.BLOCK, NextEvent.INVOICE_ADJUSTMENT);
        // We should now be in OD1
        checkODState("OD1");
        checkChangePlanWithOverdueState(baseEntitlement, true, true);
    }

    @Test(groups = "slow", description = "Test overdue after chargeback")
    public void testShouldBeInOverdueAfterChargeback() throws Exception {
        clock.setTime(new DateTime(2012, 5, 1, 0, 3, 42, 0));

        // Create subscription and don't fail payments
        final DefaultEntitlement baseEntitlement = createBaseEntitlementAndCheckForCompletion(account.getId(), "externalKey", productName, ProductCategory.BASE, term, NextEvent.CREATE, NextEvent.INVOICE);
        bundle = subscriptionApi.getSubscriptionBundle(baseEntitlement.getBundleId(), callContext);

        invoiceChecker.checkInvoice(account.getId(), 1, callContext, new ExpectedInvoiceItemCheck(new LocalDate(2012, 5, 1), null, InvoiceItemType.FIXED, new BigDecimal("0")));
        invoiceChecker.checkChargedThroughDate(baseEntitlement.getId(), new LocalDate(2012, 5, 1), callContext);

        // DAY 30 have to get out of trial before first payment
        addDaysAndCheckForCompletion(30, NextEvent.PHASE, NextEvent.INVOICE, NextEvent.PAYMENT);

        invoiceChecker.checkInvoice(account.getId(), 2, callContext, new ExpectedInvoiceItemCheck(new LocalDate(2012, 5, 31), new LocalDate(2012, 6, 30), InvoiceItemType.RECURRING, new BigDecimal("249.95")));
        invoiceChecker.checkChargedThroughDate(baseEntitlement.getId(), new LocalDate(2012, 6, 30), callContext);

        // Should still be in clear state
        checkODState(DefaultBlockingState.CLEAR_STATE_NAME);

        // DAY 45 - 15 days after invoice
        addDaysAndCheckForCompletion(15);

        // Should still be in clear state
        checkODState(DefaultBlockingState.CLEAR_STATE_NAME);

        // DAY 65 - 35 days after invoice
        addDaysAndCheckForCompletion(20, NextEvent.INVOICE, NextEvent.PAYMENT);

        invoiceChecker.checkInvoice(account.getId(), 3, callContext, new ExpectedInvoiceItemCheck(new LocalDate(2012, 6, 30), new LocalDate(2012, 7, 31), InvoiceItemType.RECURRING, new BigDecimal("249.95")));
        invoiceChecker.checkChargedThroughDate(baseEntitlement.getId(), new LocalDate(2012, 7, 31), callContext);

        // Should still be in clear state
        checkODState(DefaultBlockingState.CLEAR_STATE_NAME);

        // Now, create a chargeback for the second (first non-zero dollar) invoice
        final InvoicePayment payment = invoicePaymentApi.getInvoicePayments(invoiceUserApi.getInvoicesByAccount(account.getId(), callContext).get(1).getPayments().get(0).getPaymentId(), callContext).get(0);
        createChargeBackAndCheckForCompletion(payment, NextEvent.BLOCK, NextEvent.INVOICE_ADJUSTMENT);
        // We should now be in OD1
        checkODState("OD1");
        checkChangePlanWithOverdueState(baseEntitlement, true, true);
    }

    @Test(groups = "slow", description = "Test overdue clear after external payment")
    public void testOverdueStateShouldClearAfterExternalPayment() throws Exception {
        clock.setTime(new DateTime(2012, 5, 1, 0, 3, 42, 0));

        // Set next invoice to fail and create subscription
        paymentPlugin.makeAllInvoicesFailWithError(true);
        final DefaultEntitlement baseEntitlement = createBaseEntitlementAndCheckForCompletion(account.getId(), "externalKey", productName, ProductCategory.BASE, term, NextEvent.CREATE, NextEvent.INVOICE);
        bundle = subscriptionApi.getSubscriptionBundle(baseEntitlement.getBundleId(), callContext);

        invoiceChecker.checkInvoice(account.getId(), 1, callContext, new ExpectedInvoiceItemCheck(new LocalDate(2012, 5, 1), null, InvoiceItemType.FIXED, new BigDecimal("0")));
        invoiceChecker.checkChargedThroughDate(baseEntitlement.getId(), new LocalDate(2012, 5, 1), callContext);

        // DAY 30 have to get out of trial before first payment
        addDaysAndCheckForCompletion(30, NextEvent.PHASE, NextEvent.INVOICE, NextEvent.PAYMENT_ERROR);

        invoiceChecker.checkInvoice(account.getId(), 2, callContext, new ExpectedInvoiceItemCheck(new LocalDate(2012, 5, 31), new LocalDate(2012, 6, 30), InvoiceItemType.RECURRING, new BigDecimal("249.95")));
        invoiceChecker.checkChargedThroughDate(baseEntitlement.getId(), new LocalDate(2012, 6, 30), callContext);

        // Should still be in clear state
        checkODState(DefaultBlockingState.CLEAR_STATE_NAME);

        // DAY 45 - 15 days after invoice
        addDaysAndCheckForCompletion(15, NextEvent.PAYMENT_ERROR);

        // Should still be in clear state
        checkODState(DefaultBlockingState.CLEAR_STATE_NAME);

        // DAY 65 - 35 days after invoice
        addDaysAndCheckForCompletion(20, NextEvent.BLOCK, NextEvent.INVOICE, NextEvent.PAYMENT_ERROR, NextEvent.PAYMENT_ERROR);

        invoiceChecker.checkInvoice(account.getId(), 3, callContext, new ExpectedInvoiceItemCheck(new LocalDate(2012, 6, 30), new LocalDate(2012, 7, 31), InvoiceItemType.RECURRING, new BigDecimal("249.95")));
        invoiceChecker.checkChargedThroughDate(baseEntitlement.getId(), new LocalDate(2012, 7, 31), callContext);

        // Now we should be in OD1
        checkODState("OD1");
        checkChangePlanWithOverdueState(baseEntitlement, true, true);

        // We have two unpaid non-zero dollar invoices at this point
        // Pay the first one via an external payment - we should then be 5 days apart from the second invoice
        // (which is the earliest unpaid one) and hence come back to a clear state (see configuration)
        final Invoice firstNonZeroInvoice = invoiceUserApi.getUnpaidInvoicesByAccountId(account.getId(), clock.getUTCToday(), callContext).iterator().next();
        createExternalPaymentAndCheckForCompletion(account, firstNonZeroInvoice, NextEvent.PAYMENT, NextEvent.BLOCK);
        // We should be clear now
        checkODState(DefaultBlockingState.CLEAR_STATE_NAME);
    }

    @Test(groups = "slow", description = "Test overdue clear after item adjustment")
    public void testOverdueStateShouldClearAfterCreditOrInvoiceItemAdjustment() throws Exception {
        clock.setTime(new DateTime(2012, 5, 1, 0, 3, 42, 0));

        // Set next invoice to fail and create subscription
        paymentPlugin.makeAllInvoicesFailWithError(true);
        final DefaultEntitlement baseEntitlement = createBaseEntitlementAndCheckForCompletion(account.getId(), "externalKey", productName, ProductCategory.BASE, term, NextEvent.CREATE, NextEvent.INVOICE);
        bundle = subscriptionApi.getSubscriptionBundle(baseEntitlement.getBundleId(), callContext);

        invoiceChecker.checkInvoice(account.getId(), 1, callContext, new ExpectedInvoiceItemCheck(new LocalDate(2012, 5, 1), null, InvoiceItemType.FIXED, new BigDecimal("0")));
        invoiceChecker.checkChargedThroughDate(baseEntitlement.getId(), new LocalDate(2012, 5, 1), callContext);

        // DAY 30 have to get out of trial before first payment
        addDaysAndCheckForCompletion(30, NextEvent.PHASE, NextEvent.INVOICE, NextEvent.PAYMENT_ERROR);

        invoiceChecker.checkInvoice(account.getId(), 2, callContext, new ExpectedInvoiceItemCheck(new LocalDate(2012, 5, 31), new LocalDate(2012, 6, 30), InvoiceItemType.RECURRING, new BigDecimal("249.95")));
        invoiceChecker.checkChargedThroughDate(baseEntitlement.getId(), new LocalDate(2012, 6, 30), callContext);

        // Should still be in clear state
        checkODState(DefaultBlockingState.CLEAR_STATE_NAME);

        // DAY 45 - 15 days after invoice
        addDaysAndCheckForCompletion(15, NextEvent.PAYMENT_ERROR);

        // Should still be in clear state
        checkODState(DefaultBlockingState.CLEAR_STATE_NAME);

        // DAY 65 - 35 days after invoice
        addDaysAndCheckForCompletion(20, NextEvent.BLOCK, NextEvent.INVOICE, NextEvent.PAYMENT_ERROR, NextEvent.PAYMENT_ERROR);

        invoiceChecker.checkInvoice(account.getId(), 3, callContext, new ExpectedInvoiceItemCheck(new LocalDate(2012, 6, 30), new LocalDate(2012, 7, 31), InvoiceItemType.RECURRING, new BigDecimal("249.95")));
        invoiceChecker.checkChargedThroughDate(baseEntitlement.getId(), new LocalDate(2012, 7, 31), callContext);

        // Now we should be in OD1
        checkODState("OD1");
        checkChangePlanWithOverdueState(baseEntitlement, true, true);

        // We have two unpaid non-zero dollar invoices at this point
        // Adjust the first (and only) item of the first invoice - we should then be 5 days apart from the second invoice
        // (which is the earliest unpaid one) and hence come back to a clear state (see configuration)
        final Invoice firstNonZeroInvoice = invoiceUserApi.getUnpaidInvoicesByAccountId(account.getId(), clock.getUTCToday(), callContext).iterator().next();
        fullyAdjustInvoiceItemAndCheckForCompletion(account, firstNonZeroInvoice, 1, NextEvent.BLOCK, NextEvent.INVOICE_ADJUSTMENT);
        // We should be clear now
        checkODState(DefaultBlockingState.CLEAR_STATE_NAME);

        invoiceChecker.checkRepairedInvoice(account.getId(), 2,
                                            callContext, new ExpectedInvoiceItemCheck(new LocalDate(2012, 5, 31), new LocalDate(2012, 6, 30), InvoiceItemType.RECURRING, new BigDecimal("249.95")),
                                            new ExpectedInvoiceItemCheck(new LocalDate(2012, 5, 31), new LocalDate(2012, 5, 31), InvoiceItemType.ITEM_ADJ, new BigDecimal("-249.95")));
        invoiceChecker.checkChargedThroughDate(baseEntitlement.getId(), new LocalDate(2012, 7, 31), callContext);

        // DAY 70 - 10 days after second invoice
        addDaysAndCheckForCompletion(5);

        // We should still be clear
        checkODState(DefaultBlockingState.CLEAR_STATE_NAME);

        // DAY 80 - 20 days after second invoice
        addDaysAndCheckForCompletion(10, NextEvent.PAYMENT_ERROR);

        // We should still be clear
        checkODState(DefaultBlockingState.CLEAR_STATE_NAME);

        // DAY 95 - 35 days after second invoice
        addDaysAndCheckForCompletion(15, NextEvent.BLOCK, NextEvent.PAYMENT_ERROR, NextEvent.INVOICE, NextEvent.PAYMENT_ERROR);

        // We should now be in OD1
        checkODState("OD1");
        checkChangePlanWithOverdueState(baseEntitlement, true, true);

        invoiceChecker.checkInvoice(account.getId(), 4, callContext, new ExpectedInvoiceItemCheck(new LocalDate(2012, 7, 31), new LocalDate(2012, 8, 31), InvoiceItemType.RECURRING, new BigDecimal("249.95")));

        // Fully adjust all invoices
        final List<Invoice> invoicesToAdjust = getUnpaidInvoicesOrderFromRecent();
        for (int i = 0; i < invoicesToAdjust.size(); i++) {
            if (i == invoicesToAdjust.size() - 1) {
                fullyAdjustInvoiceAndCheckForCompletion(account, invoicesToAdjust.get(i), NextEvent.BLOCK, NextEvent.INVOICE_ADJUSTMENT);
            } else {
                fullyAdjustInvoiceAndCheckForCompletion(account, invoicesToAdjust.get(i), NextEvent.INVOICE_ADJUSTMENT);
            }
        }

        // We should be cleared again
        checkODState(DefaultBlockingState.CLEAR_STATE_NAME);
    }

    @Test(groups = "slow", enabled = false)
    public void testOverdueStateAndWRITTEN_OFFTag() throws Exception {
        // TODO add/remove tag to invoice
    }

    private void allowPaymentsAndResetOverdueToClearByPayingAllUnpaidInvoices(boolean extraInvoice) {

        // Reset plugin so payments should now succeed
        paymentPlugin.makeAllInvoicesFailWithError(false);

        //
        // We now pay all unpaid invoices.
        //
        // Upon paying the last invoice, the overdue system will clear the state and notify invoice that it should re-generate a new invoice
        // for the part hat was unblocked, which explains why on the last payment we expect an additional invoice and payment.
        //
        final List<Invoice> sortedInvoices = getUnpaidInvoicesOrderFromRecent();

        int remainingUnpaidInvoices = sortedInvoices.size();
        for (final Invoice invoice : sortedInvoices) {
            if (invoice.getBalance().compareTo(BigDecimal.ZERO) > 0) {
                remainingUnpaidInvoices--;
                if (remainingUnpaidInvoices > 0) {
                    createPaymentAndCheckForCompletion(account, invoice, NextEvent.PAYMENT);
                } else {
                    if (extraInvoice) {
                        createPaymentAndCheckForCompletion(account, invoice, NextEvent.BLOCK, NextEvent.TAG, NextEvent.INVOICE_ADJUSTMENT, NextEvent.PAYMENT, NextEvent.INVOICE, NextEvent.PAYMENT);
                    } else {
                        createPaymentAndCheckForCompletion(account, invoice, NextEvent.BLOCK, NextEvent.TAG, NextEvent.INVOICE_ADJUSTMENT, NextEvent.PAYMENT);
                    }
                }
            }
        }
        checkODState(DefaultBlockingState.CLEAR_STATE_NAME);
    }

    private List<Invoice> getUnpaidInvoicesOrderFromRecent() {
        final Collection<Invoice> invoices = invoiceUserApi.getUnpaidInvoicesByAccountId(account.getId(), clock.getUTCToday(), callContext);
        // Sort in reverse order to first pay most recent invoice-- that way overdue state may only flip when we reach the last one.
        final List<Invoice> sortedInvoices = new LinkedList<Invoice>(invoices);
        Collections.sort(sortedInvoices, new Comparator<Invoice>() {
            @Override
            public int compare(final Invoice i1, final Invoice i2) {
                return i2.getInvoiceDate().compareTo(i1.getInvoiceDate());
            }
        });
        return sortedInvoices;
    }

    private void checkChangePlanWithOverdueState(final Entitlement entitlement, final boolean shouldFail, final boolean expectedPayment) {
        if (shouldFail) {
            try {
                entitlement.changePlan("Pistol", term, PriceListSet.DEFAULT_PRICELIST_NAME, callContext);
            } catch (EntitlementApiException e) {
                assertTrue(e.getCause() instanceof BlockingApiException || e.getCode() == ErrorCode.SUB_CHANGE_NON_ACTIVE.getCode(),
                           String.format("Cause is %s, message is %s", e.getCause(), e.getMessage()));
            }
        } else {
            // Upgrade - we don't expect a payment here due to the scenario (the account will have some CBA)
            if (expectedPayment) {
                changeEntitlementAndCheckForCompletion(entitlement, "Assault-Rifle", BillingPeriod.MONTHLY, null, NextEvent.CHANGE, NextEvent.INVOICE_ADJUSTMENT, NextEvent.INVOICE, NextEvent.PAYMENT);
            } else {
                changeEntitlementAndCheckForCompletion(entitlement, "Assault-Rifle", BillingPeriod.MONTHLY, null, NextEvent.CHANGE, NextEvent.INVOICE_ADJUSTMENT, NextEvent.INVOICE);
            }
        }
    }
}<|MERGE_RESOLUTION|>--- conflicted
+++ resolved
@@ -276,23 +276,14 @@
         invoiceChecker.checkInvoice(account.getId(), 3, callContext,
                                     // New invoice for the partial period since we unblocked on the 1st and so are missing the 31 july
                                     new ExpectedInvoiceItemCheck(new LocalDate(2012, 6, 30), new LocalDate(2012, 7, 31), InvoiceItemType.RECURRING, new BigDecimal("249.95")),
-<<<<<<< HEAD
                                     new ExpectedInvoiceItemCheck(new LocalDate(2012, 7, 10), new LocalDate(2012, 7, 31), InvoiceItemType.REPAIR_ADJ, new BigDecimal("-166.63")),
                                     new ExpectedInvoiceItemCheck(new LocalDate(2012, 7, 31), new LocalDate(2012, 7, 31), InvoiceItemType.CBA_ADJ, new BigDecimal("166.63")));
-=======
-                                    new ExpectedInvoiceItemCheck(new LocalDate(2012, 7, 10), new LocalDate(2012, 7, 31), InvoiceItemType.REPAIR_ADJ, new BigDecimal("-169.32")),
-                                    new ExpectedInvoiceItemCheck(new LocalDate(2012, 7, 31), new LocalDate(2012, 7, 31), InvoiceItemType.CBA_ADJ, new BigDecimal("169.32")));
->>>>>>> d7fa70cc
 
 
         invoiceChecker.checkInvoice(account.getId(), 4, callContext,
                                     // New invoice for the partial period since we unblocked on the 1st and so are missing the 31 july
                                     new ExpectedInvoiceItemCheck(new LocalDate(2012, 7, 31), new LocalDate(2012, 8, 31), InvoiceItemType.RECURRING, new BigDecimal("249.95")),
-<<<<<<< HEAD
                                     new ExpectedInvoiceItemCheck(new LocalDate(2012, 7, 31), new LocalDate(2012, 7, 31), InvoiceItemType.CBA_ADJ, new BigDecimal("-166.63")));
-=======
-                                    new ExpectedInvoiceItemCheck(new LocalDate(2012, 7, 31), new LocalDate(2012, 7, 31), InvoiceItemType.CBA_ADJ, new BigDecimal("-169.32")));
->>>>>>> d7fa70cc
 
         // Move one month ahead, and check if we get the next invoice
         addDaysAndCheckForCompletion(31, NextEvent.INVOICE, NextEvent.PAYMENT);
@@ -387,7 +378,6 @@
         invoiceChecker.checkInvoice(account.getId(), 3, callContext,
                                     // New invoice for the partial period since we unblocked on the 1st and so are missing the 31 july
                                     new ExpectedInvoiceItemCheck(new LocalDate(2012, 6, 30), new LocalDate(2012, 7, 31), InvoiceItemType.RECURRING, new BigDecimal("249.95")),
-<<<<<<< HEAD
                                     new ExpectedInvoiceItemCheck(new LocalDate(2012, 7, 10), new LocalDate(2012, 7, 31), InvoiceItemType.REPAIR_ADJ, new BigDecimal("-166.63")),
                                     new ExpectedInvoiceItemCheck(new LocalDate(2012, 8, 1), new LocalDate(2012, 8, 1), InvoiceItemType.CBA_ADJ, new BigDecimal("166.63")));
 
@@ -395,15 +385,6 @@
                                     // New invoice for the partial period since we unblocked on the 1st and so are missing the 31 july
                                     new ExpectedInvoiceItemCheck(new LocalDate(2012, 8, 1), new LocalDate(2012, 8, 31), InvoiceItemType.RECURRING, new BigDecimal("241.89")),
                                     new ExpectedInvoiceItemCheck(new LocalDate(2012, 8, 1), new LocalDate(2012, 8, 1), InvoiceItemType.CBA_ADJ, new BigDecimal("-166.63")));
-=======
-                                    new ExpectedInvoiceItemCheck(new LocalDate(2012, 7, 10), new LocalDate(2012, 7, 31), InvoiceItemType.REPAIR_ADJ, new BigDecimal("-169.32")),
-                                    new ExpectedInvoiceItemCheck(new LocalDate(2012, 8, 1), new LocalDate(2012, 8, 1), InvoiceItemType.CBA_ADJ, new BigDecimal("169.32")));
-
-        invoiceChecker.checkInvoice(account.getId(), 4, callContext,
-                                    // New invoice for the partial period since we unblocked on the 1st and so are missing the 31 july
-                                    new ExpectedInvoiceItemCheck(new LocalDate(2012, 8, 1), new LocalDate(2012, 8, 31), InvoiceItemType.RECURRING, new BigDecimal("241.88")),
-                                    new ExpectedInvoiceItemCheck(new LocalDate(2012, 8, 1), new LocalDate(2012, 8, 1), InvoiceItemType.CBA_ADJ, new BigDecimal("-169.32")));
->>>>>>> d7fa70cc
 
         // Move one month ahead, and check if we get the next invoice
         addDaysAndCheckForCompletion(30, NextEvent.INVOICE, NextEvent.PAYMENT);
@@ -662,13 +643,8 @@
         invoiceChecker.checkInvoice(account.getId(), 3, callContext,
                                     // Item for the upgraded recurring plan
                                     new ExpectedInvoiceItemCheck(new LocalDate(2012, 6, 30), new LocalDate(2012, 7, 31), InvoiceItemType.RECURRING, new BigDecimal("249.95")),
-<<<<<<< HEAD
                                     new ExpectedInvoiceItemCheck(new LocalDate(2012, 7, 15), new LocalDate(2012, 7, 25), InvoiceItemType.REPAIR_ADJ, new BigDecimal("-76.59")),
                                     new ExpectedInvoiceItemCheck(new LocalDate(2012, 7, 25), new LocalDate(2012, 7, 25), InvoiceItemType.CBA_ADJ, new BigDecimal("76.59")));
-=======
-                                    new ExpectedInvoiceItemCheck(new LocalDate(2012, 7, 15), new LocalDate(2012, 7, 25), InvoiceItemType.REPAIR_ADJ, new BigDecimal("-80.63")),
-                                    new ExpectedInvoiceItemCheck(new LocalDate(2012, 7, 25), new LocalDate(2012, 7, 25), InvoiceItemType.CBA_ADJ, new BigDecimal("80.63")));
->>>>>>> d7fa70cc
 
 
 
@@ -678,13 +654,8 @@
 
         invoiceChecker.checkRepairedInvoice(account.getId(), 3, callContext,
                                             new ExpectedInvoiceItemCheck(new LocalDate(2012, 6, 30), new LocalDate(2012, 7, 31), InvoiceItemType.RECURRING, new BigDecimal("249.95")),
-<<<<<<< HEAD
                                             new ExpectedInvoiceItemCheck(new LocalDate(2012, 7, 15), new LocalDate(2012, 7, 25), InvoiceItemType.REPAIR_ADJ, new BigDecimal("-76.59")),
                                             new ExpectedInvoiceItemCheck(new LocalDate(2012, 7, 25), new LocalDate(2012, 7, 25), InvoiceItemType.CBA_ADJ, new BigDecimal("76.59")),
-=======
-                                            new ExpectedInvoiceItemCheck(new LocalDate(2012, 7, 15), new LocalDate(2012, 7, 25), InvoiceItemType.REPAIR_ADJ, new BigDecimal("-80.63")),
-                                            new ExpectedInvoiceItemCheck(new LocalDate(2012, 7, 25), new LocalDate(2012, 7, 25), InvoiceItemType.CBA_ADJ, new BigDecimal("80.63")),
->>>>>>> d7fa70cc
                                             new ExpectedInvoiceItemCheck(new LocalDate(2012, 7, 25), new LocalDate(2012, 7, 31), InvoiceItemType.REPAIR_ADJ, new BigDecimal("-48.37")),
                                             new ExpectedInvoiceItemCheck(new LocalDate(2012, 7, 25), new LocalDate(2012, 7, 25), InvoiceItemType.CBA_ADJ, new BigDecimal("48.37")));
 
