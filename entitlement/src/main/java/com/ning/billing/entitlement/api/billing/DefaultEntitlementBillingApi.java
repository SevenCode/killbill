/*
w * Copyright 2010-2011 Ning, Inc.
 *
 * Ning licenses this file to you under the Apache License, version 2.0
 * (the "License"); you may not use this file except in compliance with the
 * License.  You may obtain a copy of the License at:
 *
 *    http://www.apache.org/licenses/LICENSE-2.0
 *
 * Unless required by applicable law or agreed to in writing, software
 * distributed under the License is distributed on an "AS IS" BASIS, WITHOUT
 * WARRANTIES OR CONDITIONS OF ANY KIND, either express or implied.  See the
 * License for the specific language governing permissions and limitations
 * under the License.
 */

package com.ning.billing.entitlement.api.billing;

import java.util.Date;
import java.util.List;
import java.util.SortedSet;
import java.util.TreeSet;
import java.util.UUID;

import org.joda.time.DateTime;
import org.skife.jdbi.v2.sqlobject.mixins.Transmogrifier;
import org.slf4j.Logger;
import org.slf4j.LoggerFactory;

import com.google.inject.Inject;
import com.ning.billing.account.api.Account;
import com.ning.billing.account.api.AccountUserApi;
import com.ning.billing.account.api.MutableAccountData;
import com.ning.billing.catalog.api.CatalogApiException;
import com.ning.billing.entitlement.api.user.Subscription;
import com.ning.billing.entitlement.api.user.SubscriptionBundle;
import com.ning.billing.entitlement.api.user.SubscriptionData;
import com.ning.billing.entitlement.api.user.SubscriptionFactory.SubscriptionBuilder;
import com.ning.billing.entitlement.api.user.SubscriptionTransition;
import com.ning.billing.entitlement.engine.dao.EntitlementDao;
import com.ning.billing.entitlement.engine.dao.SubscriptionSqlDao;
import com.ning.billing.util.callcontext.CallContext;
import com.ning.billing.util.callcontext.CallContextFactory;
import com.ning.billing.util.callcontext.CallOrigin;
import com.ning.billing.util.callcontext.UserType;

public class DefaultEntitlementBillingApi implements EntitlementBillingApi {
	private static final Logger log = LoggerFactory.getLogger(DefaultEntitlementBillingApi.class);
    private static final String API_USER_NAME = "Entitlement Billing Api";
    private final CallContextFactory factory;
    private final EntitlementDao entitlementDao;
    private final AccountUserApi accountApi;
    private final BillCycleDayCalculator bcdCalculator;

    @Inject
    public DefaultEntitlementBillingApi(final CallContextFactory factory, final EntitlementDao dao, final AccountUserApi accountApi, final BillCycleDayCalculator bcdCalculator) {
        super();
        this.factory = factory;
        this.entitlementDao = dao;
        this.accountApi = accountApi;
        this.bcdCalculator = bcdCalculator;
    }

    @Override
    public SortedSet<BillingEvent> getBillingEventsForAccountAndUpdateAccountBCD(
            final UUID accountId) {
        Account account = accountApi.getAccountById(accountId);
        CallContext context = factory.createCallContext(API_USER_NAME, CallOrigin.INTERNAL, UserType.SYSTEM);

        List<SubscriptionBundle> bundles = entitlementDao.getSubscriptionBundleForAccount(accountId);
        SortedSet<BillingEvent> result = new TreeSet<BillingEvent>();
        for (final SubscriptionBundle bundle: bundles) {
        	List<Subscription> subscriptions = entitlementDao.getSubscriptions(bundle.getId());

        	for (final Subscription subscription: subscriptions) {
        		for (final SubscriptionTransition transition : ((SubscriptionData) subscription).getBillingTransitions()) {
        			try {
        			    int bcd = bcdCalculator.calculateBcd(bundle, subscription, transition, account);
        			    
        			    if(account.getBillCycleDay() == 0) {
        			        MutableAccountData modifiedData = account.toMutableAccountData();
        			        modifiedData.setBillCycleDay(bcd);
                            accountApi.updateAccount(account.getExternalKey(), modifiedData, context);
        			    }
        			    


        				BillingEvent event = new DefaultBillingEvent(transition, subscription, bcd, account.getCurrency());
        				result.add(event);
        			} catch (CatalogApiException e) {
        				log.error("Failing to identify catalog components while creating BillingEvent from transition: " +
        						transition.getId().toString(), e);
        			} catch (Exception e) {
        				log.warn("Failed while getting BillingEvent", e);
        			}
        		}
        	}
        }
        return result;
    }

    @Override
    public UUID getAccountIdFromSubscriptionId(final UUID subscriptionId) {
        return entitlementDao.getAccountIdFromSubscriptionId(subscriptionId);
    }

<<<<<<< HEAD
=======
    private int calculateBcd(final SubscriptionBundle bundle, final Subscription subscription,
                             final SubscriptionTransition transition, final UUID accountId) throws CatalogApiException, AccountApiException {
    	Catalog catalog = catalogService.getFullCatalog();
    	Plan plan =  (transition.getTransitionType() != SubscriptionTransitionType.CANCEL) ?
    	        transition.getNextPlan() : transition.getPreviousPlan();
    	Product product = plan.getProduct();
    	PlanPhase phase = (transition.getTransitionType() != SubscriptionTransitionType.CANCEL) ?
    	        transition.getNextPhase() : transition.getPreviousPhase();

    	BillingAlignment alignment = catalog.billingAlignment(
    			new PlanPhaseSpecifier(product.getName(),
    					product.getCategory(),
    					phase.getBillingPeriod(),
    					transition.getNextPriceList(),
    					phase.getPhaseType()),
    					transition.getRequestedTransitionTime());
    	int result = -1;

		Account account = accountApi.getAccountById(accountId);
		switch (alignment) {
    		case ACCOUNT :
    			result = account.getBillCycleDay();

    			if(result == 0) {
                    // in this case, we're making an internal call from the entitlement API to set the BCD for the account
                    CallContext context = factory.createCallContext(API_USER_NAME, CallOrigin.INTERNAL, UserType.SYSTEM);
    				result = calculateBcdFromSubscription(subscription, plan, account, context);
    			}
    		break;
    		case BUNDLE :
    			result = bundle.getStartDate().toDateTime(account.getTimeZone()).getDayOfMonth();
    		break;
    		case SUBSCRIPTION :
    			result = subscription.getStartDate().toDateTime(account.getTimeZone()).getDayOfMonth();
    		break;
    	}
    	if(result == -1) {
    		throw new CatalogApiException(ErrorCode.CAT_INVALID_BILLING_ALIGNMENT, alignment.toString());
    	}
    	return result;

    }

   	private int calculateBcdFromSubscription(Subscription subscription, Plan plan, Account account,
                                             final CallContext context) throws AccountApiException {
		int result = account.getBillCycleDay();
        if(result != 0) {
            return result;
        }
        result = new DateTime(account.getTimeZone()).getDayOfMonth();

        try {
        	result = billCycleDay(subscription.getStartDate(),account.getTimeZone(), plan);
        } catch (CatalogApiException e) {
            log.error("Unexpected catalog error encountered when updating BCD",e);
        }

        MutableAccountData modifiedData = account.toMutableAccountData();
        modifiedData.setBillCycleDay(result);

        accountApi.updateAccount(account.getExternalKey(), modifiedData, context);
        return result;
    }

    private int billCycleDay(DateTime requestedDate, DateTimeZone timeZone,
    		Plan plan) throws CatalogApiException {

        DateTime date = plan.dateOfFirstRecurringNonZeroCharge(requestedDate);
        return date.toDateTime(timeZone).getDayOfMonth();

    }

>>>>>>> c6d8f937

    @Override
    public void setChargedThroughDate(final UUID subscriptionId, final DateTime ctd) {
        SubscriptionData subscription = (SubscriptionData) entitlementDao.getSubscriptionFromId(subscriptionId);

        SubscriptionBuilder builder = new SubscriptionBuilder(subscription)
            .setChargedThroughDate(ctd)
            .setPaidThroughDate(subscription.getPaidThroughDate());

        entitlementDao.updateSubscription(new SubscriptionData(builder));
    }

    @Override
    public void setChargedThroughDateFromTransaction(final Transmogrifier transactionalDao, final UUID subscriptionId, final DateTime ctd) {
        SubscriptionSqlDao subscriptionSqlDao = transactionalDao.become(SubscriptionSqlDao.class);
        SubscriptionData subscription = (SubscriptionData) subscriptionSqlDao.getSubscriptionFromId(subscriptionId.toString());

        if (subscription == null) {
            log.warn("Subscription not found when setting CTD.");
        } else {
            Date paidThroughDate = (subscription.getPaidThroughDate() == null) ? null : subscription.getPaidThroughDate().toDate();

            DateTime chargedThroughDate = subscription.getChargedThroughDate();
            if (chargedThroughDate == null || chargedThroughDate.isBefore(ctd)) {
                subscriptionSqlDao.updateSubscription(subscriptionId.toString(), subscription.getActiveVersion(),
                                                      ctd.toDate(), paidThroughDate);
            }
        }
    }


}<|MERGE_RESOLUTION|>--- conflicted
+++ resolved
@@ -104,82 +104,6 @@
         return entitlementDao.getAccountIdFromSubscriptionId(subscriptionId);
     }
 
-<<<<<<< HEAD
-=======
-    private int calculateBcd(final SubscriptionBundle bundle, final Subscription subscription,
-                             final SubscriptionTransition transition, final UUID accountId) throws CatalogApiException, AccountApiException {
-    	Catalog catalog = catalogService.getFullCatalog();
-    	Plan plan =  (transition.getTransitionType() != SubscriptionTransitionType.CANCEL) ?
-    	        transition.getNextPlan() : transition.getPreviousPlan();
-    	Product product = plan.getProduct();
-    	PlanPhase phase = (transition.getTransitionType() != SubscriptionTransitionType.CANCEL) ?
-    	        transition.getNextPhase() : transition.getPreviousPhase();
-
-    	BillingAlignment alignment = catalog.billingAlignment(
-    			new PlanPhaseSpecifier(product.getName(),
-    					product.getCategory(),
-    					phase.getBillingPeriod(),
-    					transition.getNextPriceList(),
-    					phase.getPhaseType()),
-    					transition.getRequestedTransitionTime());
-    	int result = -1;
-
-		Account account = accountApi.getAccountById(accountId);
-		switch (alignment) {
-    		case ACCOUNT :
-    			result = account.getBillCycleDay();
-
-    			if(result == 0) {
-                    // in this case, we're making an internal call from the entitlement API to set the BCD for the account
-                    CallContext context = factory.createCallContext(API_USER_NAME, CallOrigin.INTERNAL, UserType.SYSTEM);
-    				result = calculateBcdFromSubscription(subscription, plan, account, context);
-    			}
-    		break;
-    		case BUNDLE :
-    			result = bundle.getStartDate().toDateTime(account.getTimeZone()).getDayOfMonth();
-    		break;
-    		case SUBSCRIPTION :
-    			result = subscription.getStartDate().toDateTime(account.getTimeZone()).getDayOfMonth();
-    		break;
-    	}
-    	if(result == -1) {
-    		throw new CatalogApiException(ErrorCode.CAT_INVALID_BILLING_ALIGNMENT, alignment.toString());
-    	}
-    	return result;
-
-    }
-
-   	private int calculateBcdFromSubscription(Subscription subscription, Plan plan, Account account,
-                                             final CallContext context) throws AccountApiException {
-		int result = account.getBillCycleDay();
-        if(result != 0) {
-            return result;
-        }
-        result = new DateTime(account.getTimeZone()).getDayOfMonth();
-
-        try {
-        	result = billCycleDay(subscription.getStartDate(),account.getTimeZone(), plan);
-        } catch (CatalogApiException e) {
-            log.error("Unexpected catalog error encountered when updating BCD",e);
-        }
-
-        MutableAccountData modifiedData = account.toMutableAccountData();
-        modifiedData.setBillCycleDay(result);
-
-        accountApi.updateAccount(account.getExternalKey(), modifiedData, context);
-        return result;
-    }
-
-    private int billCycleDay(DateTime requestedDate, DateTimeZone timeZone,
-    		Plan plan) throws CatalogApiException {
-
-        DateTime date = plan.dateOfFirstRecurringNonZeroCharge(requestedDate);
-        return date.toDateTime(timeZone).getDayOfMonth();
-
-    }
-
->>>>>>> c6d8f937
-
     @Override
     public void setChargedThroughDate(final UUID subscriptionId, final DateTime ctd) {
         SubscriptionData subscription = (SubscriptionData) entitlementDao.getSubscriptionFromId(subscriptionId);
