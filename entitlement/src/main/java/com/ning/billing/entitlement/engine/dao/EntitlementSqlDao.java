/*
 * Copyright 2010-2011 Ning, Inc.
 *
 * Ning licenses this file to you under the Apache License, version 2.0
 * (the "License"); you may not use this file except in compliance with the
 * License.  You may obtain a copy of the License at:
 *
 *    http://www.apache.org/licenses/LICENSE-2.0
 *
 * Unless required by applicable law or agreed to in writing, software
 * distributed under the License is distributed on an "AS IS" BASIS, WITHOUT
 * WARRANTIES OR CONDITIONS OF ANY KIND, either express or implied.  See the
 * License for the specific language governing permissions and limitations
 * under the License.
 */

package com.ning.billing.entitlement.engine.dao;

import java.util.ArrayList;
import java.util.Collection;
import java.util.Collections;
import java.util.Comparator;
import java.util.Date;
import java.util.List;
import java.util.UUID;

<<<<<<< HEAD
=======
import com.ning.billing.util.ChangeType;
import com.ning.billing.util.audit.dao.AuditSqlDao;
import com.ning.billing.util.callcontext.CallContext;
import com.ning.billing.util.customfield.dao.CustomFieldDao;
>>>>>>> 2f8a8636
import org.joda.time.DateTime;
import org.skife.jdbi.v2.IDBI;
import org.skife.jdbi.v2.Transaction;
import org.skife.jdbi.v2.TransactionStatus;
import org.skife.jdbi.v2.sqlobject.mixins.Transmogrifier;
import org.slf4j.Logger;
import org.slf4j.LoggerFactory;

import com.google.common.base.Predicate;
import com.google.common.collect.Collections2;
import com.google.inject.Inject;
import com.ning.billing.ErrorCode;
import com.ning.billing.catalog.api.CatalogApiException;
import com.ning.billing.catalog.api.CatalogService;
import com.ning.billing.catalog.api.Plan;
import com.ning.billing.catalog.api.ProductCategory;
import com.ning.billing.catalog.api.overdue.OverdueState;
import com.ning.billing.entitlement.api.migration.AccountMigrationData;
import com.ning.billing.entitlement.api.migration.AccountMigrationData.BundleMigrationData;
import com.ning.billing.entitlement.api.migration.AccountMigrationData.SubscriptionMigrationData;
import com.ning.billing.entitlement.api.user.Subscription;
import com.ning.billing.entitlement.api.user.SubscriptionBundle;
import com.ning.billing.entitlement.api.user.SubscriptionBundleData;
import com.ning.billing.entitlement.api.user.SubscriptionData;
import com.ning.billing.entitlement.api.user.SubscriptionFactory;
import com.ning.billing.entitlement.api.user.SubscriptionFactory.SubscriptionBuilder;
import com.ning.billing.entitlement.engine.addon.AddonUtils;
import com.ning.billing.entitlement.engine.core.Engine;
import com.ning.billing.entitlement.events.EntitlementEvent;
import com.ning.billing.entitlement.events.EntitlementEvent.EventType;
import com.ning.billing.entitlement.events.user.ApiEvent;
import com.ning.billing.entitlement.events.user.ApiEventBuilder;
import com.ning.billing.entitlement.events.user.ApiEventCancel;
import com.ning.billing.entitlement.events.user.ApiEventChange;
import com.ning.billing.entitlement.events.user.ApiEventType;
import com.ning.billing.entitlement.exceptions.EntitlementError;
import com.ning.billing.util.callcontext.CallContext;
import com.ning.billing.util.clock.Clock;
import com.ning.billing.util.customfield.CustomField;
import com.ning.billing.util.customfield.dao.CustomFieldDao;
import com.ning.billing.util.customfield.dao.CustomFieldSqlDao;
import com.ning.billing.util.notificationq.NotificationKey;
import com.ning.billing.util.notificationq.NotificationQueue;
import com.ning.billing.util.notificationq.NotificationQueueService;
import com.ning.billing.util.notificationq.NotificationQueueService.NoSuchNotificationQueue;
import com.ning.billing.util.overdue.OverdueAccessApi;

import javax.annotation.Nullable;

public class EntitlementSqlDao implements EntitlementDao {
    private final static Logger log = LoggerFactory.getLogger(EntitlementSqlDao.class);
    public static final String ENTITLEMENT_EVENTS_TABLE_NAME = "entitlement_events";
    public static final String BUNDLES_TABLE_NAME = "bundles";
    public static final String SUBSCRIPTIONS_TABLE_NAME = "subscriptions";

    private final Clock clock;
    private final SubscriptionSqlDao subscriptionsDao;
    private final BundleSqlDao bundlesDao;
    private final EventSqlDao eventsDao;
    private final NotificationQueueService notificationQueueService;
    private final AddonUtils addonUtils;
    private final CustomFieldDao customFieldDao;
<<<<<<< HEAD
    private final OverdueAccessApi overdueApi;
    private final CatalogService catalogService;

=======
    
    //
    // We are not injecting SubscriptionFactory since that creates circular dependencies--
    // Guice would still work, but this is playing with fire.
    //
    // Instead that factory passed through API top to bottom for the call where is it needed-- where we returned fully rehydrated Subscriptions
    //
>>>>>>> 2f8a8636
    @Inject
    public EntitlementSqlDao(final IDBI dbi, final Clock clock,
                             final AddonUtils addonUtils, final NotificationQueueService notificationQueueService,
                             final CustomFieldDao customFieldDao,
                             final OverdueAccessApi overdueApi,
                             final CatalogService catalogService) {
        this.clock = clock;
        this.subscriptionsDao = dbi.onDemand(SubscriptionSqlDao.class);
        this.eventsDao = dbi.onDemand(EventSqlDao.class);
        this.bundlesDao = dbi.onDemand(BundleSqlDao.class);
        this.notificationQueueService = notificationQueueService;
        this.addonUtils = addonUtils;
        this.customFieldDao = customFieldDao;
        this.overdueApi = overdueApi;
        this.catalogService = catalogService;
    }

    @Override
    public SubscriptionBundle getSubscriptionBundleFromKey(final String bundleKey) {
        return bundlesDao.getBundleFromKey(bundleKey);
    }

    @Override
    public List<SubscriptionBundle> getSubscriptionBundleForAccount(
            final UUID accountId) {
        return applyOverdueState(bundlesDao.getBundleFromAccount(accountId.toString()));
    }

    @Override
    public SubscriptionBundle getSubscriptionBundleFromId(final UUID bundleId) {
        return applyOverdueState(bundlesDao.getBundleFromId(bundleId.toString()));
    }

    @Override
    public SubscriptionBundle createSubscriptionBundle(final SubscriptionBundleData bundle, final CallContext context) {
        return bundlesDao.inTransaction(new Transaction<SubscriptionBundle, BundleSqlDao>() {
            @Override
            public SubscriptionBundle inTransaction(BundleSqlDao bundlesDao, TransactionStatus status) {
                bundlesDao.insertBundle(bundle, context);

                AuditSqlDao auditSqlDao = bundlesDao.become(AuditSqlDao.class);
                String bundleId = bundle.getId().toString();
                auditSqlDao.insertAuditFromTransaction(BUNDLES_TABLE_NAME, bundleId, ChangeType.INSERT, context);

                return bundle;
            }
        });
    }

    @Override
    public UUID getAccountIdFromSubscriptionId(final UUID subscriptionId) {
        Subscription subscription = subscriptionsDao.getSubscriptionFromId(subscriptionId.toString());
        if (subscription == null) {
            log.error(String.format(ErrorCode.ENT_INVALID_SUBSCRIPTION_ID.getFormat(), subscriptionId.toString()));
            return null;
        }

        UUID bundleId = subscription.getBundleId();
        if (bundleId == null) {
            log.error(String.format(ErrorCode.ENT_GET_NO_BUNDLE_FOR_SUBSCRIPTION.getFormat(), subscriptionId.toString()));
            return null;
        }

        SubscriptionBundle bundle = bundlesDao.getBundleFromId(bundleId.toString());
        if (bundle == null) {
            log.error(String.format(ErrorCode.ENT_GET_INVALID_BUNDLE_ID.getFormat(), bundleId.toString()));
            return null;
        }

        return bundle.getAccountId();
    }

    @Override
    public Subscription getBaseSubscription(final SubscriptionFactory factory, final UUID bundleId) {
        return getBaseSubscription(factory, bundleId, true);
    }

    @Override
    public Subscription getSubscriptionFromId(final SubscriptionFactory factory, final UUID subscriptionId) {
        return buildSubscription(factory, subscriptionsDao.getSubscriptionFromId(subscriptionId.toString()));
    }

    @Override
    public List<Subscription> getSubscriptions(final SubscriptionFactory factory, final UUID bundleId) {
        return buildBundleSubscriptions(factory, subscriptionsDao.getSubscriptionsFromBundleId(bundleId.toString()));
    }

    @Override
    public List<Subscription> getSubscriptionsForKey(final SubscriptionFactory factory, final String bundleKey) {
        SubscriptionBundle bundle =  bundlesDao.getBundleFromKey(bundleKey);
        if (bundle == null) {
            return Collections.emptyList();
        }
        return getSubscriptions(factory, bundle.getId());
    }

    @Override
    public void updateSubscription(final SubscriptionData subscription, final CallContext context) {

        final Date ctd = (subscription.getChargedThroughDate() != null)  ? subscription.getChargedThroughDate().toDate() : null;
        final Date ptd = (subscription.getPaidThroughDate() != null)  ? subscription.getPaidThroughDate().toDate() : null;

        subscriptionsDao.inTransaction(new Transaction<Void, SubscriptionSqlDao>() {
            @Override
            public Void inTransaction(SubscriptionSqlDao transactionalDao,
                    TransactionStatus status) throws Exception {
                transactionalDao.updateSubscription(subscription.getId().toString(), subscription.getActiveVersion(), ctd, ptd, context);

                AuditSqlDao auditSqlDao = transactionalDao.become(AuditSqlDao.class);
                String subscriptionId = subscription.getId().toString();
                auditSqlDao.insertAuditFromTransaction(SUBSCRIPTIONS_TABLE_NAME, subscriptionId, ChangeType.UPDATE, context);
                return null;
            }
        });
    }

    @Override
    public void createNextPhaseEvent(final UUID subscriptionId, final EntitlementEvent nextPhase, final CallContext context) {
        eventsDao.inTransaction(new Transaction<Void, EventSqlDao>() {
            @Override
            public Void inTransaction(EventSqlDao dao,
                    TransactionStatus status) throws Exception {
                cancelNextPhaseEventFromTransaction(subscriptionId, dao, context);
                dao.insertEvent(nextPhase, context);
                AuditSqlDao auditSqlDao = dao.become(AuditSqlDao.class);
                auditSqlDao.insertAuditFromTransaction(ENTITLEMENT_EVENTS_TABLE_NAME, nextPhase.getId().toString(), ChangeType.INSERT, context);

                recordFutureNotificationFromTransaction(dao,
                        nextPhase.getEffectiveDate(),
                        new NotificationKey() {
                            @Override
                            public String toString() {
                                return nextPhase.getId().toString();
                            }
                        });
                return null;
            }
        });
    }

    @Override
    public EntitlementEvent getEventById(UUID eventId) {
        return eventsDao.getEventById(eventId.toString());
    }

    @Override
    public List<EntitlementEvent> getEventsForSubscription(UUID subscriptionId) {
        return eventsDao.getEventsForSubscription(subscriptionId.toString());
    }

    @Override
    public List<EntitlementEvent> getPendingEventsForSubscription(UUID subscriptionId) {
        Date now = clock.getUTCNow().toDate();
        return eventsDao.getFutureActiveEventForSubscription(subscriptionId.toString(), now);
    }

    @Override
    public void createSubscription(final SubscriptionData subscription,
            final List<EntitlementEvent> initialEvents, final CallContext context) {

        subscriptionsDao.inTransaction(new Transaction<Void, SubscriptionSqlDao>() {

            @Override
            public Void inTransaction(SubscriptionSqlDao dao,
                    TransactionStatus status) throws Exception {

                dao.insertSubscription(subscription, context);
                // STEPH batch as well
                EventSqlDao eventsDaoFromSameTransaction = dao.become(EventSqlDao.class);
                List<String> eventIds = new ArrayList<String>();

                for (final EntitlementEvent cur : initialEvents) {
                    eventsDaoFromSameTransaction.insertEvent(cur, context);
                    eventIds.add(cur.getId().toString()); // collect ids for batch audit log insert
                    recordFutureNotificationFromTransaction(dao,
                            cur.getEffectiveDate(),
                            new NotificationKey() {
                                @Override
                                public String toString() {
                                    return cur.getId().toString();
                                }
                            });
                }

                AuditSqlDao auditSqlDao = dao.become(AuditSqlDao.class);
                auditSqlDao.insertAuditFromTransaction(ENTITLEMENT_EVENTS_TABLE_NAME, eventIds, ChangeType.INSERT, context);
                return null;
            }
        });
    }

    @Override
    public void recreateSubscription(final UUID subscriptionId,
            final List<EntitlementEvent> recreateEvents, final CallContext context) {

        eventsDao.inTransaction(new Transaction<Void, EventSqlDao>() {
            @Override
            public Void inTransaction(EventSqlDao dao,
                    TransactionStatus status) throws Exception {

                List<String> eventIds = new ArrayList<String>();
                for (final EntitlementEvent cur : recreateEvents) {
                    dao.insertEvent(cur, context);
                    eventIds.add(cur.getId().toString()); // gather event ids for batch audit insert
                    recordFutureNotificationFromTransaction(dao,
                            cur.getEffectiveDate(),
                            new NotificationKey() {
                                @Override
                                public String toString() {
                                    return cur.getId().toString();
                                }
                            });
                }

                AuditSqlDao auditSqlDao = dao.become(AuditSqlDao.class);
                auditSqlDao.insertAuditFromTransaction(ENTITLEMENT_EVENTS_TABLE_NAME, eventIds, ChangeType.INSERT, context);
                return null;
            }
        });
    }

    @Override
    public void cancelSubscription(final UUID subscriptionId, final EntitlementEvent cancelEvent, final CallContext context) {

        eventsDao.inTransaction(new Transaction<Void, EventSqlDao>() {
            @Override
            public Void inTransaction(EventSqlDao dao,
                    TransactionStatus status) throws Exception {
                cancelNextCancelEventFromTransaction(subscriptionId, dao, context);
                cancelNextChangeEventFromTransaction(subscriptionId, dao, context);
                cancelNextPhaseEventFromTransaction(subscriptionId, dao, context);
                dao.insertEvent(cancelEvent, context);
                AuditSqlDao auditSqlDao = dao.become(AuditSqlDao.class);
                String cancelEventId = cancelEvent.getId().toString();
                auditSqlDao.insertAuditFromTransaction(ENTITLEMENT_EVENTS_TABLE_NAME, cancelEventId, ChangeType.INSERT, context);

                recordFutureNotificationFromTransaction(dao,
                        cancelEvent.getEffectiveDate(),
                        new NotificationKey() {
                            @Override
                            public String toString() {
                                return cancelEvent.getId().toString();
                            }
                        });
                return null;
            }
        });
    }

    @Override
    public void uncancelSubscription(final UUID subscriptionId, final List<EntitlementEvent> uncancelEvents, final CallContext context) {

        eventsDao.inTransaction(new Transaction<Void, EventSqlDao>() {

            @Override
            public Void inTransaction(EventSqlDao dao,
                    TransactionStatus status) throws Exception {

                UUID existingCancelId = null;
                Date now = clock.getUTCNow().toDate();
                List<EntitlementEvent> events = dao.getFutureActiveEventForSubscription(subscriptionId.toString(), now);

                for (EntitlementEvent cur : events) {
                    if (cur.getType() == EventType.API_USER && ((ApiEvent) cur).getEventType() == ApiEventType.CANCEL) {
                        if (existingCancelId != null) {
                            throw new EntitlementError(String.format("Found multiple cancel active events for subscriptions %s", subscriptionId.toString()));
                        }
                        existingCancelId = cur.getId();
                    }
                }

                if (existingCancelId != null) {
                    dao.unactiveEvent(existingCancelId.toString(), context);
                    String deactivatedEventId = existingCancelId.toString();

                    List<String> eventIds = new ArrayList<String>();
                    for (final EntitlementEvent cur : uncancelEvents) {
                        dao.insertEvent(cur, context);
                        eventIds.add(cur.getId().toString()); // gather event ids for batch insert into audit log
                        recordFutureNotificationFromTransaction(dao,
                                cur.getEffectiveDate(),
                                new NotificationKey() {
                                    @Override
                                    public String toString() {
                                        return cur.getId().toString();
                                    }
                                });
                    }

                    AuditSqlDao auditSqlDao = dao.become(AuditSqlDao.class);
                    auditSqlDao.insertAuditFromTransaction(ENTITLEMENT_EVENTS_TABLE_NAME, deactivatedEventId, ChangeType.UPDATE, context);
                    auditSqlDao.insertAuditFromTransaction(ENTITLEMENT_EVENTS_TABLE_NAME, eventIds, ChangeType.INSERT, context);
                }
                return null;
            }
        });
    }

    @Override
    public void changePlan(final UUID subscriptionId, final List<EntitlementEvent> changeEvents, final CallContext context) {
        eventsDao.inTransaction(new Transaction<Void, EventSqlDao>() {
            @Override
            public Void inTransaction(EventSqlDao dao, TransactionStatus status) throws Exception {
                cancelNextChangeEventFromTransaction(subscriptionId, dao, context);
                cancelNextPhaseEventFromTransaction(subscriptionId, dao, context);

                List<String> eventIds = new ArrayList<String>();
                for (final EntitlementEvent cur : changeEvents) {
                    dao.insertEvent(cur, context);
                    eventIds.add(cur.getId().toString()); // gather event ids for batch audit log insert

                    recordFutureNotificationFromTransaction(dao,
                            cur.getEffectiveDate(),
                            new NotificationKey() {
                                @Override
                                public String toString() {
                                    return cur.getId().toString();
                                }
                            });
                }

                AuditSqlDao auditSqlDao = dao.become(AuditSqlDao.class);
                auditSqlDao.insertAuditFromTransaction(ENTITLEMENT_EVENTS_TABLE_NAME, eventIds, ChangeType.INSERT, context);
                return null;
            }
        });
    }

    private void cancelNextPhaseEventFromTransaction(final UUID subscriptionId, final EventSqlDao dao, final CallContext context) {
        cancelFutureEventFromTransaction(subscriptionId, dao, EventType.PHASE, null, context);
    }

    private void cancelNextChangeEventFromTransaction(final UUID subscriptionId, final EventSqlDao dao, final CallContext context) {
        cancelFutureEventFromTransaction(subscriptionId, dao, EventType.API_USER, ApiEventType.CHANGE, context);
    }

    private void cancelNextCancelEventFromTransaction(final UUID subscriptionId, final EventSqlDao dao, final CallContext context) {
        cancelFutureEventFromTransaction(subscriptionId, dao, EventType.API_USER, ApiEventType.CANCEL, context);
    }

    private void cancelFutureEventFromTransaction(final UUID subscriptionId, final EventSqlDao dao,
                                                  final EventType type, @Nullable final ApiEventType apiType,
                                                  final CallContext context) {

        UUID futureEventId = null;
        Date now = clock.getUTCNow().toDate();
        List<EntitlementEvent> events = dao.getFutureActiveEventForSubscription(subscriptionId.toString(), now);
        for (EntitlementEvent cur : events) {
            if (cur.getType() == type &&
                    (apiType == null || apiType == ((ApiEvent) cur).getEventType() )) {
                if (futureEventId != null) {
                    throw new EntitlementError(
                            String.format("Found multiple future events for type %s for subscriptions %s",
                                    type, subscriptionId.toString()));
                }
                futureEventId = cur.getId();
            }
        }

        if (futureEventId != null) {
            dao.unactiveEvent(futureEventId.toString(), context);

            AuditSqlDao auditSqlDao = dao.become(AuditSqlDao.class);
            auditSqlDao.insertAuditFromTransaction(ENTITLEMENT_EVENTS_TABLE_NAME, futureEventId.toString(), ChangeType.UPDATE, context);
        }
    }

    private void updateCustomFieldsFromTransaction(final SubscriptionSqlDao transactionalDao,
                                                   final SubscriptionData subscription,
                                                   final CallContext context) {
        customFieldDao.saveFields(transactionalDao, subscription.getId(), subscription.getObjectName(), subscription.getFieldList(), context);
    }

    private Subscription buildSubscription(final SubscriptionFactory factory, final Subscription input) {
        if (input == null) {
            return null;
        }
        List<Subscription> bundleInput = new ArrayList<Subscription>();
        if (input.getCategory() == ProductCategory.ADD_ON) {
            Subscription baseSubscription = getBaseSubscription(factory, input.getBundleId(), false);
            bundleInput.add(baseSubscription);
            bundleInput.add(input);
        } else {
            bundleInput.add(input);
        }
        List<Subscription> reloadedSubscriptions = buildBundleSubscriptions(factory, bundleInput);
        for (Subscription cur : reloadedSubscriptions) {
            if (cur.getId().equals(input.getId())) {
                return cur;
            }
         }
         throw new EntitlementError(String.format("Unexpected code path in buildSubscription"));
    }

    private List<Subscription> buildBundleSubscriptions(final SubscriptionFactory factory, final List<Subscription> input) {
        // Make sure BasePlan -- if exists-- is first
        Collections.sort(input, new Comparator<Subscription>() {
            @Override
            public int compare(Subscription o1, Subscription o2) {
                if (o1.getCategory() == ProductCategory.BASE) {
                    return -1;
                } else if (o2.getCategory() == ProductCategory.BASE) {
                    return 1;
                } else {
                    return o1.getStartDate().compareTo(o2.getStartDate());
                }
            }
        });

        EntitlementEvent futureBaseEvent = null;
                List<Subscription> result = new ArrayList<Subscription>(input.size());
        for (Subscription cur : input) {

            List<EntitlementEvent> events = eventsDao.getEventsForSubscription(cur.getId().toString());
            Subscription reloaded = factory.createSubscription(new SubscriptionBuilder((SubscriptionData) cur), events);

            switch (cur.getCategory()) {
            case BASE:
                Collection<EntitlementEvent> futureApiEvents = Collections2.filter(events, new Predicate<EntitlementEvent>() {
                    @Override
                    public boolean apply(EntitlementEvent input) {
                        return (input.getEffectiveDate().isAfter(clock.getUTCNow()) &&
                                ((input instanceof ApiEventCancel) || (input instanceof ApiEventChange)));
                    }
                });
                futureBaseEvent = (futureApiEvents.size() == 0) ? null : futureApiEvents.iterator().next();
                break;

            case ADD_ON:
                Plan targetAddOnPlan = reloaded.getCurrentPlan();
                String baseProductName = (futureBaseEvent instanceof ApiEventChange) ?
                        ((ApiEventChange) futureBaseEvent).getEventPlan() : null;

                boolean createCancelEvent = (futureBaseEvent != null) &&
                    ((futureBaseEvent instanceof ApiEventCancel) ||
                            ((! addonUtils.isAddonAvailable(baseProductName, futureBaseEvent.getEffectiveDate(), targetAddOnPlan)) ||
                                    (addonUtils.isAddonIncluded(baseProductName, futureBaseEvent.getEffectiveDate(), targetAddOnPlan))));

                if (createCancelEvent) {
                    DateTime now = clock.getUTCNow();
                    EntitlementEvent addOnCancelEvent = new ApiEventCancel(new ApiEventBuilder()
                    .setSubscriptionId(reloaded.getId())
                    .setActiveVersion(((SubscriptionData) reloaded).getActiveVersion())
                    .setProcessedDate(now)
                    .setEffectiveDate(futureBaseEvent.getEffectiveDate())
                    .setRequestedDate(now)
                    // This event is only there to indicate the ADD_ON is future canceled, but it is not there
                    // on disk until the base plan cancellation becomes effective
                    .setFromDisk(false));

                    events.add(addOnCancelEvent);
                    // Finally reload subscription with full set of events
                    reloaded = factory.createSubscription(new SubscriptionBuilder((SubscriptionData) cur), events);
                }
                break;
            default:
                break;
            }
            loadCustomFields((SubscriptionData) reloaded);
            result.add(reloaded);
        }
        return result;
    }

    @Override
    public void migrate(final UUID accountId, final AccountMigrationData accountData, final CallContext context) {

        eventsDao.inTransaction(new Transaction<Void, EventSqlDao>() {

            @Override
            public Void inTransaction(EventSqlDao transEventDao,
                    TransactionStatus status) throws Exception {

                SubscriptionSqlDao transSubDao = transEventDao.become(SubscriptionSqlDao.class);
                BundleSqlDao transBundleDao = transEventDao.become(BundleSqlDao.class);

                List<String> bundleIds = new ArrayList<String>();
                List<String> subscriptionIds = new ArrayList<String>();
                List<String> eventIds = new ArrayList<String>();

                for (BundleMigrationData curBundle : accountData.getData()) {
                    SubscriptionBundleData bundleData = curBundle.getData();

                    for (SubscriptionMigrationData curSubscription : curBundle.getSubscriptions()) {

                        SubscriptionData subData = curSubscription.getData();
                        for (final EntitlementEvent curEvent : curSubscription.getInitialEvents()) {
                            transEventDao.insertEvent(curEvent, context);
                            eventIds.add(curEvent.getId().toString()); // gather event ids for batch audit

                            recordFutureNotificationFromTransaction(transEventDao,
                                    curEvent.getEffectiveDate(),
                                    new NotificationKey() {
                                @Override
                                public String toString() {
                                    return curEvent.getId().toString();
                                }
                            });
                        }
                        transSubDao.insertSubscription(subData, context);
                        subscriptionIds.add(subData.getId().toString()); // gather subscription ids for batch audit
                    }
                    transBundleDao.insertBundle(bundleData, context);
                    bundleIds.add(bundleData.getId().toString()); // gather bundle ids for batch audit
                }

                // add audit records for bundles, subscriptions, and events
                AuditSqlDao auditSqlDao = transBundleDao.become(AuditSqlDao.class);
                auditSqlDao.insertAuditFromTransaction(SUBSCRIPTIONS_TABLE_NAME, subscriptionIds, ChangeType.INSERT, context);
                auditSqlDao.insertAuditFromTransaction(BUNDLES_TABLE_NAME, bundleIds, ChangeType.INSERT, context);
                auditSqlDao.insertAuditFromTransaction(ENTITLEMENT_EVENTS_TABLE_NAME, eventIds, ChangeType.INSERT, context);

                return null;
            }
        });
    }


    private Subscription getBaseSubscription(final SubscriptionFactory factory, final UUID bundleId, boolean rebuildSubscription) {
        List<Subscription> subscriptions = subscriptionsDao.getSubscriptionsFromBundleId(bundleId.toString());
        for (Subscription cur : subscriptions) {
            if (cur.getCategory() == ProductCategory.BASE) {
                return  rebuildSubscription ? buildSubscription(factory, cur) : cur;
            }
        }
        return null;
    }

    private void recordFutureNotificationFromTransaction(final Transmogrifier transactionalDao, final DateTime effectiveDate, final NotificationKey notificationKey) {
        try {
            NotificationQueue subscriptionEventQueue = notificationQueueService.getNotificationQueue(Engine.ENTITLEMENT_SERVICE_NAME,
                Engine.NOTIFICATION_QUEUE_NAME);
            subscriptionEventQueue.recordFutureNotificationFromTransaction(transactionalDao, effectiveDate, notificationKey);
        } catch (NoSuchNotificationQueue e) {
            throw new RuntimeException(e);
        }
    }

    @Override
    public void saveCustomFields(final SubscriptionData subscription, final CallContext context) {
        subscriptionsDao.inTransaction(new Transaction<Void, SubscriptionSqlDao>() {
            @Override
            public Void inTransaction(SubscriptionSqlDao transactionalDao,
                    TransactionStatus status) throws Exception {
                updateCustomFieldsFromTransaction(transactionalDao, subscription, context);
                return null;
            }
        });
    }

    private void loadCustomFields(final SubscriptionData subscription) {
        CustomFieldSqlDao customFieldSqlDao = subscriptionsDao.become(CustomFieldSqlDao.class);
        List<CustomField> fields = customFieldSqlDao.load(subscription.getId().toString(), subscription.getObjectName());
        subscription.clearFields();
        if (fields != null) {
            subscription.setFields(fields);
        }
    }
 
    private List<SubscriptionBundle> applyOverdueState(final List<SubscriptionBundle> bundles)  { 
        List<SubscriptionBundle> result = new ArrayList<SubscriptionBundle>();
        for(SubscriptionBundle bundle : bundles) {
            result.add(applyOverdueState(bundle));
        }
        return result;
    }

    private SubscriptionBundle applyOverdueState(final SubscriptionBundle bundle)  {
        try {
            String name = overdueApi.getOverdueStateNameFor(bundle);
            OverdueState<SubscriptionBundle> state = catalogService.getCurrentCatalog().currentBundleOverdueStateSet().findState(name);
            return new SubscriptionBundleData(bundle.getId(),bundle.getKey(),bundle.getAccountId(), bundle.getStartDate(), state);
        } catch (CatalogApiException e) {
           throw new EntitlementError(e);
        }
    }
    
}<|MERGE_RESOLUTION|>--- conflicted
+++ resolved
@@ -24,13 +24,8 @@
 import java.util.List;
 import java.util.UUID;
 
-<<<<<<< HEAD
-=======
-import com.ning.billing.util.ChangeType;
-import com.ning.billing.util.audit.dao.AuditSqlDao;
-import com.ning.billing.util.callcontext.CallContext;
-import com.ning.billing.util.customfield.dao.CustomFieldDao;
->>>>>>> 2f8a8636
+import javax.annotation.Nullable;
+
 import org.joda.time.DateTime;
 import org.skife.jdbi.v2.IDBI;
 import org.skife.jdbi.v2.Transaction;
@@ -67,6 +62,8 @@
 import com.ning.billing.entitlement.events.user.ApiEventChange;
 import com.ning.billing.entitlement.events.user.ApiEventType;
 import com.ning.billing.entitlement.exceptions.EntitlementError;
+import com.ning.billing.util.ChangeType;
+import com.ning.billing.util.audit.dao.AuditSqlDao;
 import com.ning.billing.util.callcontext.CallContext;
 import com.ning.billing.util.clock.Clock;
 import com.ning.billing.util.customfield.CustomField;
@@ -78,8 +75,6 @@
 import com.ning.billing.util.notificationq.NotificationQueueService.NoSuchNotificationQueue;
 import com.ning.billing.util.overdue.OverdueAccessApi;
 
-import javax.annotation.Nullable;
-
 public class EntitlementSqlDao implements EntitlementDao {
     private final static Logger log = LoggerFactory.getLogger(EntitlementSqlDao.class);
     public static final String ENTITLEMENT_EVENTS_TABLE_NAME = "entitlement_events";
@@ -93,11 +88,9 @@
     private final NotificationQueueService notificationQueueService;
     private final AddonUtils addonUtils;
     private final CustomFieldDao customFieldDao;
-<<<<<<< HEAD
     private final OverdueAccessApi overdueApi;
     private final CatalogService catalogService;
 
-=======
     
     //
     // We are not injecting SubscriptionFactory since that creates circular dependencies--
@@ -105,7 +98,6 @@
     //
     // Instead that factory passed through API top to bottom for the call where is it needed-- where we returned fully rehydrated Subscriptions
     //
->>>>>>> 2f8a8636
     @Inject
     public EntitlementSqlDao(final IDBI dbi, final Clock clock,
                              final AddonUtils addonUtils, final NotificationQueueService notificationQueueService,
