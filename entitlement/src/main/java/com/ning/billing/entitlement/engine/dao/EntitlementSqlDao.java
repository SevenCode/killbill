/*
 * Copyright 2010-2011 Ning, Inc.
 *
 * Ning licenses this file to you under the Apache License, version 2.0
 * (the "License"); you may not use this file except in compliance with the
 * License.  You may obtain a copy of the License at:
 *
 *    http://www.apache.org/licenses/LICENSE-2.0
 *
 * Unless required by applicable law or agreed to in writing, software
 * distributed under the License is distributed on an "AS IS" BASIS, WITHOUT
 * WARRANTIES OR CONDITIONS OF ANY KIND, either express or implied.  See the
 * License for the specific language governing permissions and limitations
 * under the License.
 */

package com.ning.billing.entitlement.engine.dao;

import java.util.ArrayList;
import java.util.Collection;
import java.util.Collections;
import java.util.Comparator;
import java.util.Date;
import java.util.List;
import java.util.UUID;

import org.joda.time.DateTime;
import org.skife.jdbi.v2.IDBI;
import org.skife.jdbi.v2.Transaction;
import org.skife.jdbi.v2.TransactionStatus;
import org.skife.jdbi.v2.sqlobject.mixins.Transmogrifier;
import org.slf4j.Logger;
import org.slf4j.LoggerFactory;

import com.google.common.base.Predicate;
import com.google.common.collect.Collections2;
import com.google.inject.Inject;
import com.ning.billing.ErrorCode;
import com.ning.billing.account.api.Account;
import com.ning.billing.account.dao.AccountSqlDao;
import com.ning.billing.catalog.api.Plan;
import com.ning.billing.catalog.api.Product;
import com.ning.billing.catalog.api.ProductCategory;
import com.ning.billing.entitlement.api.migration.AccountMigrationData;
import com.ning.billing.entitlement.api.migration.AccountMigrationData.BundleMigrationData;
import com.ning.billing.entitlement.api.migration.AccountMigrationData.SubscriptionMigrationData;
import com.ning.billing.entitlement.api.user.Subscription;
import com.ning.billing.entitlement.api.user.SubscriptionBundle;
import com.ning.billing.entitlement.api.user.SubscriptionBundleData;
import com.ning.billing.entitlement.api.user.SubscriptionData;
import com.ning.billing.entitlement.api.user.SubscriptionFactory;
import com.ning.billing.entitlement.api.user.SubscriptionFactory.SubscriptionBuilder;
import com.ning.billing.entitlement.engine.addon.AddonUtils;
import com.ning.billing.entitlement.engine.core.Engine;
import com.ning.billing.entitlement.events.EntitlementEvent;
import com.ning.billing.entitlement.events.EntitlementEvent.EventType;
import com.ning.billing.entitlement.events.user.ApiEvent;
import com.ning.billing.entitlement.events.user.ApiEventBuilder;
import com.ning.billing.entitlement.events.user.ApiEventCancel;
import com.ning.billing.entitlement.events.user.ApiEventChange;
import com.ning.billing.entitlement.events.user.ApiEventType;
import com.ning.billing.entitlement.exceptions.EntitlementError;
import com.ning.billing.util.clock.Clock;
import com.ning.billing.util.customfield.CustomField;
import com.ning.billing.util.customfield.dao.FieldStoreDao;
import com.ning.billing.util.notificationq.NotificationKey;
import com.ning.billing.util.notificationq.NotificationQueue;
import com.ning.billing.util.notificationq.NotificationQueueService;
import com.ning.billing.util.notificationq.NotificationQueueService.NoSuchNotificationQueue;


public class EntitlementSqlDao implements EntitlementDao {

    private final static Logger log = LoggerFactory.getLogger(EntitlementSqlDao.class);

    private final Clock clock;
    private final SubscriptionSqlDao subscriptionsDao;
    private final BundleSqlDao bundlesDao;
    private final EventSqlDao eventsDao;
    private final SubscriptionFactory factory;
    private final NotificationQueueService notificationQueueService;
    private final AddonUtils addonUtils;

    @Inject
    public EntitlementSqlDao(final IDBI dbi, final Clock clock, final SubscriptionFactory factory,
            final AddonUtils addonUtils, final NotificationQueueService notificationQueueService) {
        this.clock = clock;
        this.factory = factory;
        this.subscriptionsDao = dbi.onDemand(SubscriptionSqlDao.class);
        this.eventsDao = dbi.onDemand(EventSqlDao.class);
        this.bundlesDao = dbi.onDemand(BundleSqlDao.class);
        this.notificationQueueService = notificationQueueService;
        this.addonUtils = addonUtils;
    }

    @Override
    public SubscriptionBundle getSubscriptionBundleFromKey(final String bundleKey) {
        return bundlesDao.getBundleFromKey(bundleKey);
    }

    @Override
    public List<SubscriptionBundle> getSubscriptionBundleForAccount(
            final UUID accountId) {
        return bundlesDao.getBundleFromAccount(accountId.toString());
    }

    @Override
    public SubscriptionBundle getSubscriptionBundleFromId(final UUID bundleId) {
        return bundlesDao.getBundleFromId(bundleId.toString());
    }

    @Override
    public SubscriptionBundle createSubscriptionBundle(final SubscriptionBundleData bundle) {
        return bundlesDao.inTransaction(new Transaction<SubscriptionBundle, BundleSqlDao>() {
            @Override
            public SubscriptionBundle inTransaction(BundleSqlDao bundlesDao, TransactionStatus status) {
                bundlesDao.insertBundle(bundle);
                return bundle;
            }
        });
    }


    @Override
    public UUID getAccountIdFromSubscriptionId(final UUID subscriptionId) {
        Subscription subscription = subscriptionsDao.getSubscriptionFromId(subscriptionId.toString());
        if (subscription == null) {
            log.error(String.format(ErrorCode.ENT_INVALID_SUBSCRIPTION_ID.getFormat(), subscriptionId.toString()));
            return null;
        }

        UUID bundleId = subscription.getBundleId();
        if (bundleId == null) {
            log.error(String.format(ErrorCode.ENT_GET_NO_BUNDLE_FOR_SUBSCRIPTION.getFormat(), subscriptionId.toString()));
            return null;
        }

        SubscriptionBundle bundle = bundlesDao.getBundleFromId(bundleId.toString());
        if (bundle == null) {
            log.error(String.format(ErrorCode.ENT_GET_INVALID_BUNDLE_ID.getFormat(), bundleId.toString()));
            return null;
        }

        return bundle.getAccountId();
    }

    @Override
    public Subscription getBaseSubscription(final UUID bundleId) {
        return getBaseSubscription(bundleId, true);
    }


    @Override
    public Subscription getSubscriptionFromId(final UUID subscriptionId) {
        return buildSubscription(subscriptionsDao.getSubscriptionFromId(subscriptionId.toString()));
    }

    @Override
    public List<Subscription> getSubscriptions(UUID bundleId) {
        return buildBundleSubscriptions(subscriptionsDao.getSubscriptionsFromBundleId(bundleId.toString()));
    }

    @Override
    public List<Subscription> getSubscriptionsForKey(String bundleKey) {
        SubscriptionBundle bundle =  bundlesDao.getBundleFromKey(bundleKey);
        if (bundle == null) {
            return Collections.emptyList();
        }
        return getSubscriptions(bundle.getId());
    }

    @Override
    public void updateSubscription(final SubscriptionData subscription) {

        final Date ctd = (subscription.getChargedThroughDate() != null)  ? subscription.getChargedThroughDate().toDate() : null;
        final Date ptd = (subscription.getPaidThroughDate() != null)  ? subscription.getPaidThroughDate().toDate() : null;


        subscriptionsDao.inTransaction(new Transaction<Void, SubscriptionSqlDao>() {

            @Override
            public Void inTransaction(SubscriptionSqlDao transactionalDao,
                    TransactionStatus status) throws Exception {
                transactionalDao.updateSubscription(subscription.getId().toString(), subscription.getActiveVersion(), ctd, ptd);
                return null;
            }
        });
    }



    @Override
    public void createNextPhaseEvent(final UUID subscriptionId, final EntitlementEvent nextPhase) {
        eventsDao.inTransaction(new Transaction<Void, EventSqlDao>() {

            @Override
            public Void inTransaction(EventSqlDao dao,
                    TransactionStatus status) throws Exception {
                cancelNextPhaseEventFromTransaction(subscriptionId, dao);
                dao.insertEvent(nextPhase);
                recordFutureNotificationFromTransaction(dao,
                        nextPhase.getEffectiveDate(),
                        new NotificationKey() {
                            @Override
                            public String toString() {
                                return nextPhase.getId().toString();
                            }
                        });
                return null;
            }
        });
    }

    @Override
    public EntitlementEvent getEventById(UUID eventId) {
        return eventsDao.getEventById(eventId.toString());
    }


    @Override
    public List<EntitlementEvent> getEventsForSubscription(UUID subscriptionId) {
        List<EntitlementEvent> events = eventsDao.getEventsForSubscription(subscriptionId.toString());
        return events;
    }

    @Override
    public List<EntitlementEvent> getPendingEventsForSubscription(UUID subscriptionId) {
        Date now = clock.getUTCNow().toDate();
        List<EntitlementEvent> results = eventsDao.getFutureActiveEventForSubscription(subscriptionId.toString(), now);
        return results;
    }


    @Override
    public void createSubscription(final SubscriptionData subscription,
            final List<EntitlementEvent> initialEvents) {

        subscriptionsDao.inTransaction(new Transaction<Void, SubscriptionSqlDao>() {

            @Override
            public Void inTransaction(SubscriptionSqlDao dao,
                    TransactionStatus status) throws Exception {

                dao.insertSubscription(subscription);
                // STEPH batch as well
                EventSqlDao eventsDaoFromSameTransaction = dao.become(EventSqlDao.class);
                for (final EntitlementEvent cur : initialEvents) {
                    eventsDaoFromSameTransaction.insertEvent(cur);
                    recordFutureNotificationFromTransaction(dao,
                            cur.getEffectiveDate(),
                            new NotificationKey() {
                                @Override
                                public String toString() {
                                    return cur.getId().toString();
                                }
                            });
                }
                return null;
            }
        });
    }

    @Override
    public void recreateSubscription(final UUID subscriptionId,
            final List<EntitlementEvent> recreateEvents) {

        eventsDao.inTransaction(new Transaction<Void, EventSqlDao>() {
            @Override
            public Void inTransaction(EventSqlDao dao,
                    TransactionStatus status) throws Exception {

                for (final EntitlementEvent cur : recreateEvents) {
                    dao.insertEvent(cur);
                    recordFutureNotificationFromTransaction(dao,
                            cur.getEffectiveDate(),
                            new NotificationKey() {
                        @Override
                        public String toString() {
                            return cur.getId().toString();
                        }
                    });
                }
                return null;
            }
        });
    }

    @Override
    public void cancelSubscription(final UUID subscriptionId, final EntitlementEvent cancelEvent) {

        eventsDao.inTransaction(new Transaction<Void, EventSqlDao>() {
            @Override
            public Void inTransaction(EventSqlDao dao,
                    TransactionStatus status) throws Exception {
                cancelNextCancelEventFromTransaction(subscriptionId, dao);
                cancelNextChangeEventFromTransaction(subscriptionId, dao);
                cancelNextPhaseEventFromTransaction(subscriptionId, dao);
                dao.insertEvent(cancelEvent);
                recordFutureNotificationFromTransaction(dao,
                        cancelEvent.getEffectiveDate(),
                        new NotificationKey() {
                            @Override
                            public String toString() {
                                return cancelEvent.getId().toString();
                            }
                        });
                return null;
            }
        });
    }

    @Override
    public void uncancelSubscription(final UUID subscriptionId, final List<EntitlementEvent> uncancelEvents) {

        eventsDao.inTransaction(new Transaction<Void, EventSqlDao>() {

            @Override
            public Void inTransaction(EventSqlDao dao,
                    TransactionStatus status) throws Exception {

                UUID existingCancelId = null;
                Date now = clock.getUTCNow().toDate();
                List<EntitlementEvent> events = dao.getFutureActiveEventForSubscription(subscriptionId.toString(), now);

                for (EntitlementEvent cur : events) {
                    if (cur.getType() == EventType.API_USER && ((ApiEvent) cur).getEventType() == ApiEventType.CANCEL) {
                        if (existingCancelId != null) {
                            throw new EntitlementError(String.format("Found multiple cancel active events for subscriptions %s", subscriptionId.toString()));
                        }
                        existingCancelId = cur.getId();
                    }
                }

                if (existingCancelId != null) {
                    dao.unactiveEvent(existingCancelId.toString(), now);
                    for (final EntitlementEvent cur : uncancelEvents) {
                        dao.insertEvent(cur);
                        recordFutureNotificationFromTransaction(dao,
                                cur.getEffectiveDate(),
                                new NotificationKey() {
                            @Override
                            public String toString() {
                                return cur.getId().toString();
                            }
                        });
                    }
                }
                return null;
            }
        });
    }

    @Override
    public void changePlan(final UUID subscriptionId, final List<EntitlementEvent> changeEvents) {
        eventsDao.inTransaction(new Transaction<Void, EventSqlDao>() {
            @Override
            public Void inTransaction(EventSqlDao dao,
                    TransactionStatus status) throws Exception {
                cancelNextChangeEventFromTransaction(subscriptionId, dao);
                cancelNextPhaseEventFromTransaction(subscriptionId, dao);
                for (final EntitlementEvent cur : changeEvents) {
                    dao.insertEvent(cur);
                    recordFutureNotificationFromTransaction(dao,
                            cur.getEffectiveDate(),
                            new NotificationKey() {
                        @Override
                        public String toString() {
                            return cur.getId().toString();
                        }
                    });
                }
                return null;
            }
        });
    }

    private void cancelNextPhaseEventFromTransaction(final UUID subscriptionId, final EventSqlDao dao) {
        cancelFutureEventFromTransaction(subscriptionId, dao, EventType.PHASE, null);
    }

    private void cancelNextChangeEventFromTransaction(final UUID subscriptionId, final EventSqlDao dao) {
        cancelFutureEventFromTransaction(subscriptionId, dao, EventType.API_USER, ApiEventType.CHANGE);
    }

    private void cancelNextCancelEventFromTransaction(final UUID subscriptionId, final EventSqlDao dao) {
        cancelFutureEventFromTransaction(subscriptionId, dao, EventType.API_USER, ApiEventType.CANCEL);
    }

    private void cancelFutureEventFromTransaction(final UUID subscriptionId, final EventSqlDao dao, EventType type, ApiEventType apiType) {

        UUID futureEventId = null;
        Date now = clock.getUTCNow().toDate();
        List<EntitlementEvent> events = dao.getFutureActiveEventForSubscription(subscriptionId.toString(), now);
        for (EntitlementEvent cur : events) {
            if (cur.getType() == type &&
                    (apiType == null || apiType == ((ApiEvent) cur).getEventType() )) {
                if (futureEventId != null) {
                    throw new EntitlementError(
                            String.format("Found multiple future events for type %s for subscriptions %s",
                                    type, subscriptionId.toString()));
                }
                futureEventId = cur.getId();
            }
        }

        if (futureEventId != null) {
            dao.unactiveEvent(futureEventId.toString(), now);
        }
    }

    private void updateCustomFieldsFromTransaction(SubscriptionSqlDao transactionalDao, final SubscriptionData subscription) {

        String subscriptionId = subscription.getId().toString();
        String objectType = subscription.getObjectName();

        FieldStoreDao fieldStoreDao = transactionalDao.become(FieldStoreDao.class);
        fieldStoreDao.clear(subscriptionId, objectType);

        List<CustomField> fieldList = subscription.getFieldList();
        if (fieldList != null) {
            fieldStoreDao.batchSaveFromTransaction(subscriptionId, objectType, fieldList);
        }
    }

    private Subscription buildSubscription(Subscription input) {
        if (input == null) {
            return null;
        }
        List<Subscription> bundleInput = new ArrayList<Subscription>();
        Subscription baseSubscription = null;
        if (input.getCategory() == ProductCategory.ADD_ON) {
            baseSubscription = getBaseSubscription(input.getBundleId(), false);
            bundleInput.add(baseSubscription);
            bundleInput.add(input);
        } else {
            bundleInput.add(input);
        }
        List<Subscription> reloadedSubscriptions = buildBundleSubscriptions(bundleInput);
        for (Subscription cur : reloadedSubscriptions) {
            if (cur.getId().equals(input.getId())) {
                return cur;
            }
         }
         throw new EntitlementError(String.format("Unexpected code path in buildSubscription"));
    }



    private List<Subscription> buildBundleSubscriptions(List<Subscription> input) {

        // Make sure BasePlan -- if exists-- is first
        Collections.sort(input, new Comparator<Subscription>() {
            @Override
            public int compare(Subscription o1, Subscription o2) {
                if (o1.getCategory() == ProductCategory.BASE) {
                    return -1;
                } else if (o2.getCategory() == ProductCategory.BASE) {
                    return 1;
                } else {
                    return o1.getStartDate().compareTo(o2.getStartDate());
                }
            }
        });

        EntitlementEvent futureBaseEvent = null;
                List<Subscription> result = new ArrayList<Subscription>(input.size());
        for (Subscription cur : input) {

            List<EntitlementEvent> events = eventsDao.getEventsForSubscription(cur.getId().toString());
            Subscription reloaded = factory.createSubscription(new SubscriptionBuilder((SubscriptionData) cur), events);

            switch (cur.getCategory()) {
            case BASE:
                Collection<EntitlementEvent> futureApiEvents = Collections2.filter(events, new Predicate<EntitlementEvent>() {
                    @Override
                    public boolean apply(EntitlementEvent input) {
                        return (input.getEffectiveDate().isAfter(clock.getUTCNow()) &&
                                ((input instanceof ApiEventCancel) || (input instanceof ApiEventChange)));
                    }
                });
                futureBaseEvent = (futureApiEvents.size() == 0) ? null : futureApiEvents.iterator().next();
                break;

            case ADD_ON:
                Plan targetAddOnPlan = reloaded.getCurrentPlan();
                String baseProductName = (futureBaseEvent instanceof ApiEventChange) ?
                        ((ApiEventChange) futureBaseEvent).getEventPlan() : null;

                boolean createCancelEvent = (futureBaseEvent != null) &&
                    ((futureBaseEvent instanceof ApiEventCancel) ||
                            ((! addonUtils.isAddonAvailable(baseProductName, futureBaseEvent.getEffectiveDate(), targetAddOnPlan)) ||
                                    (addonUtils.isAddonIncluded(baseProductName, futureBaseEvent.getEffectiveDate(), targetAddOnPlan))));

                if (createCancelEvent) {
                    DateTime now = clock.getUTCNow();
                    EntitlementEvent addOnCancelEvent = new ApiEventCancel(new ApiEventBuilder()
                    .setSubscriptionId(reloaded.getId())
                    .setActiveVersion(((SubscriptionData) reloaded).getActiveVersion())
                    .setProcessedDate(now)
                    .setEffectiveDate(futureBaseEvent.getEffectiveDate())
                    .setRequestedDate(now)
                    // This event is only there to indicate the ADD_ON is future canceled, but it is not there
                    // on disk until the base plan cancellation becomes effective
                    .setFromDisk(false));

                    events.add(addOnCancelEvent);
                    // Finally reload subscription with full set of events
                    reloaded = factory.createSubscription(new SubscriptionBuilder((SubscriptionData) cur), events);
                }
                break;
            default:
                break;
            }
            loadCustomFields((SubscriptionData) reloaded);
            result.add(reloaded);
        }
        return result;
    }

    @Override
    public void migrate(final UUID accountId, final AccountMigrationData accountData) {

        eventsDao.inTransaction(new Transaction<Void, EventSqlDao>() {

            @Override
            public Void inTransaction(EventSqlDao transEventDao,
                    TransactionStatus status) throws Exception {

                SubscriptionSqlDao transSubDao = transEventDao.become(SubscriptionSqlDao.class);
                BundleSqlDao transBundleDao = transEventDao.become(BundleSqlDao.class);

                // First get rid of any data from account
                undoMigrationFromTransaction(accountId, transEventDao, transBundleDao, transSubDao);

                for (BundleMigrationData curBundle : accountData.getData()) {
                    SubscriptionBundleData bundleData = curBundle.getData();
                    for (SubscriptionMigrationData curSubscription : curBundle.getSubscriptions()) {
                        SubscriptionData subData = curSubscription.getData();
                        for (final EntitlementEvent curEvent : curSubscription.getInitialEvents()) {
                            transEventDao.insertEvent(curEvent);
                            recordFutureNotificationFromTransaction(transEventDao,
                                    curEvent.getEffectiveDate(),
                                    new NotificationKey() {
                                @Override
                                public String toString() {
                                    return curEvent.getId().toString();
                                }
                            });
                        }
                        transSubDao.insertSubscription(subData);
                    }
                    transBundleDao.insertBundle(bundleData);
                }
                return null;
            }
        });
    }


    public Subscription getBaseSubscription(final UUID bundleId, boolean rebuildSubscription) {
        List<Subscription> subscriptions = subscriptionsDao.getSubscriptionsFromBundleId(bundleId.toString());
        for (Subscription cur : subscriptions) {
            if (((SubscriptionData)cur).getCategory() == ProductCategory.BASE) {
                return  rebuildSubscription ? buildSubscription(cur) : cur;
            }
        }
        return null;
    }

    @Override
    public void undoMigration(final UUID accountId) {

        eventsDao.inTransaction(new Transaction<Void, EventSqlDao>() {

            @Override
            public Void inTransaction(EventSqlDao transEventDao,
                    TransactionStatus status) throws Exception {

                SubscriptionSqlDao transSubDao = transEventDao.become(SubscriptionSqlDao.class);
                BundleSqlDao transBundleDao = transEventDao.become(BundleSqlDao.class);
                undoMigrationFromTransaction(accountId, transEventDao, transBundleDao, transSubDao);
                return null;
            }
        });
    }

    private void undoMigrationFromTransaction(final UUID accountId, EventSqlDao transEventDao, BundleSqlDao transBundleDao, SubscriptionSqlDao transSubDao) {
        final List<SubscriptionBundle> bundles = transBundleDao.getBundleFromAccount(accountId.toString());
        for (SubscriptionBundle curBundle : bundles) {
            List<Subscription> subscriptions = transSubDao.getSubscriptionsFromBundleId(curBundle.getId().toString());
            for (Subscription cur : subscriptions) {
                eventsDao.removeEvents(cur.getId().toString());
                transSubDao.removeSubscription(cur.getId().toString());
            }
            transBundleDao.removeBundle(curBundle.getId().toString());
        }
    }

    private void recordFutureNotificationFromTransaction(final Transmogrifier transactionalDao, final DateTime effectiveDate, final NotificationKey notificationKey) {
        try {
            NotificationQueue subscriptionEventQueue = notificationQueueService.getNotificationQueue(Engine.ENTITLEMENT_SERVICE_NAME,
                Engine.NOTIFICATION_QUEUE_NAME);
            subscriptionEventQueue.recordFutureNotificationFromTransaction(transactionalDao, effectiveDate, notificationKey);
        } catch (NoSuchNotificationQueue e) {
            throw new RuntimeException(e);
        }
    }

    @Override
    public void saveCustomFields(final SubscriptionData subscription) {
        subscriptionsDao.inTransaction(new Transaction<Void, SubscriptionSqlDao>() {
            @Override
            public Void inTransaction(SubscriptionSqlDao transactionalDao,
                    TransactionStatus status) throws Exception {
                updateCustomFieldsFromTransaction(transactionalDao, subscription);
                return null;
            }
        });
    }

<<<<<<< HEAD
    private void loadCustomFields(final Subscription subscription) {
=======
    private void loadCustomFields(final SubscriptionData subscription) {
>>>>>>> f41e2799
        FieldStoreDao fieldStoreDao = subscriptionsDao.become(FieldStoreDao.class);
        List<CustomField> fields = fieldStoreDao.load(subscription.getId().toString(), subscription.getObjectName());
        subscription.clearFieldsInternal(false);
        if (fields != null) {
            subscription.addFieldsInternal(fields, false);
        }
    }
}<|MERGE_RESOLUTION|>--- conflicted
+++ resolved
@@ -618,11 +618,7 @@
         });
     }
 
-<<<<<<< HEAD
-    private void loadCustomFields(final Subscription subscription) {
-=======
     private void loadCustomFields(final SubscriptionData subscription) {
->>>>>>> f41e2799
         FieldStoreDao fieldStoreDao = subscriptionsDao.become(FieldStoreDao.class);
         List<CustomField> fields = fieldStoreDao.load(subscription.getId().toString(), subscription.getObjectName());
         subscription.clearFieldsInternal(false);
