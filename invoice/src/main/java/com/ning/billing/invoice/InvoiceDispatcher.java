/*
 * Copyright 2010-2011 Ning, Inc.
 *
 * Ning licenses this file to you under the Apache License, version 2.0
 * (the "License"); you may not use this file except in compliance with the
 * License.  You may obtain a copy of the License at:
 *
 *    http://www.apache.org/licenses/LICENSE-2.0
 *
 * Unless required by applicable law or agreed to in writing, software
 * distributed under the License is distributed on an "AS IS" BASIS, WITHOUT
 * WARRANTIES OR CONDITIONS OF ANY KIND, either express or implied.  See the
 * License for the specific language governing permissions and limitations
 * under the License.
 */

package com.ning.billing.invoice;

import java.util.Collection;
import java.util.List;
import java.util.SortedSet;
import java.util.UUID;

import org.joda.time.DateTime;
import org.slf4j.Logger;
import org.slf4j.LoggerFactory;

import com.google.inject.Inject;
import com.ning.billing.ErrorCode;
import com.ning.billing.account.api.Account;
import com.ning.billing.account.api.AccountApiException;
import com.ning.billing.account.api.AccountUserApi;
import com.ning.billing.catalog.api.Currency;
import com.ning.billing.entitlement.api.billing.BillingEvent;
import com.ning.billing.entitlement.api.user.SubscriptionEvent;
import com.ning.billing.invoice.api.Invoice;
import com.ning.billing.invoice.api.InvoiceNotifier;
import com.ning.billing.invoice.api.InvoiceApiException;
import com.ning.billing.invoice.api.InvoiceItem;
import com.ning.billing.invoice.api.user.DefaultEmptyInvoiceEvent;
import com.ning.billing.invoice.dao.InvoiceDao;
import com.ning.billing.invoice.model.BillingEventSet;
import com.ning.billing.invoice.model.InvoiceGenerator;
import com.ning.billing.junction.api.BillingApi;
import com.ning.billing.util.bus.Bus;
import com.ning.billing.util.bus.Bus.EventBusException;
import com.ning.billing.util.bus.BusEvent;
import com.ning.billing.util.callcontext.CallContext;
import com.ning.billing.util.clock.Clock;
import com.ning.billing.util.globallocker.GlobalLock;
import com.ning.billing.util.globallocker.GlobalLocker;
import com.ning.billing.util.globallocker.GlobalLocker.LockerService;
import com.ning.billing.util.globallocker.LockFailedException;

public class InvoiceDispatcher {
	private final static Logger log = LoggerFactory.getLogger(InvoiceDispatcher.class);
    private final static int NB_LOCK_TRY = 5;

    private final InvoiceGenerator generator;
    private final BillingApi billingApi;
    private final AccountUserApi accountUserApi;
    private final InvoiceDao invoiceDao;
    private final InvoiceNotifier invoiceNotifier;
    private final GlobalLocker locker;
    private final Bus eventBus;
    private final Clock clock;

    private final boolean VERBOSE_OUTPUT;

    @Inject
    public InvoiceDispatcher(final InvoiceGenerator generator, final AccountUserApi accountUserApi,
                             final BillingApi billingApi,
                             final InvoiceDao invoiceDao,
                             final InvoiceNotifier invoiceNotifier,
                             final GlobalLocker locker,
                             final Bus eventBus,
                             final Clock clock) {
        this.generator = generator;
        this.billingApi = billingApi;
        this.accountUserApi = accountUserApi;
        this.invoiceDao = invoiceDao;
        this.invoiceNotifier = invoiceNotifier;
        this.locker = locker;
        this.eventBus = eventBus;
        this.clock = clock;

        String verboseOutputValue = System.getProperty("VERBOSE_OUTPUT");
        VERBOSE_OUTPUT = (verboseOutputValue != null) && Boolean.parseBoolean(verboseOutputValue);
    }

    public void processSubscription(final SubscriptionEvent transition,
                                    final CallContext context) throws InvoiceApiException {
        UUID subscriptionId = transition.getSubscriptionId();
        DateTime targetDate = transition.getEffectiveTransitionTime();
        log.info("Got subscription transition from InvoiceListener. id: " + subscriptionId.toString() + "; targetDate: " + targetDate.toString());
        log.info("Transition type: " + transition.getTransitionType().toString());
        processSubscription(subscriptionId, targetDate, context);
    }

    public void processSubscription(final UUID subscriptionId, final DateTime targetDate,
                                    final CallContext context) throws InvoiceApiException {
        if (subscriptionId == null) {
            log.error("Failed handling entitlement change.", new InvoiceApiException(ErrorCode.INVOICE_INVALID_TRANSITION));
            return;
        }

        UUID accountId = billingApi.getAccountIdFromSubscriptionId(subscriptionId);
        if (accountId == null) {
            log.error("Failed handling entitlement change.",
                    new InvoiceApiException(ErrorCode.INVOICE_NO_ACCOUNT_ID_FOR_SUBSCRIPTION_ID, subscriptionId.toString()));
            return;
        }

        processAccount(accountId, targetDate, false, context);
    }
    
    public Invoice processAccount(final UUID accountId, final DateTime targetDate,
                                  final boolean dryRun, final CallContext context) throws InvoiceApiException {
		GlobalLock lock = null;
        try {
            lock = locker.lockWithNumberOfTries(LockerService.INVOICE, accountId.toString(), NB_LOCK_TRY);

            return processAccountWithLock(accountId, targetDate, dryRun, context);

        } catch (LockFailedException e) {
            // Not good!
            log.error(String.format("Failed to process invoice for account %s, targetDate %s",
                    accountId.toString(), targetDate), e);
        } finally {
            if (lock != null) {
                lock.release();
            }
        }
        return null;
    }

    private void postEmptyInvoiceEvent(final UUID accountId, final UUID userToken) {
        try {
            BusEvent event = new DefaultEmptyInvoiceEvent(accountId, clock.getUTCNow(), userToken);
            eventBus.post(event);
        } catch (EventBusException e){
            log.error("Failed to post DefaultEmptyInvoiceNotification event for account {} ", accountId, e);
        }
    }
<<<<<<< HEAD
    
=======

>>>>>>> b0990bba
    private Invoice processAccountWithLock(final UUID accountId, final DateTime targetDate,
            final boolean dryRun, final CallContext context) throws InvoiceApiException {
        try {
            Account account = accountUserApi.getAccountById(accountId);
            SortedSet<BillingEvent> events = billingApi.getBillingEventsForAccountAndUpdateAccountBCD(accountId);
            BillingEventSet billingEvents = new BillingEventSet(events);

            Currency targetCurrency = account.getCurrency();

            List<Invoice> invoices = invoiceDao.getInvoicesByAccount(accountId);
            Invoice invoice = generator.generateInvoice(accountId, billingEvents, invoices, targetDate, targetCurrency);

            if (invoice == null) {
                log.info("Generated null invoice.");
                outputDebugData(events, invoices);
                if (!dryRun) {
                    postEmptyInvoiceEvent(accountId, context.getUserToken());
                }
            } else {
                log.info("Generated invoice {} with {} items.", invoice.getId().toString(), invoice.getNumberOfItems());
                if (VERBOSE_OUTPUT) {
                    log.info("New items");
                    for (InvoiceItem item : invoice.getInvoiceItems()) {
                        log.info(item.toString());
                    }
                }
                outputDebugData(events, invoices);
                if (!dryRun) {
                    invoiceDao.create(invoice, context);
                }
            }

            if (account.isNotifiedForInvoices()) {
                invoiceNotifier.notify(account, invoice);
            }

            return invoice;
        } catch(AccountApiException e) {
            log.error("Failed handling entitlement change.",e);
            return null;    
        }
    }

    private void outputDebugData(Collection<BillingEvent> events, Collection<Invoice> invoices) {
        if (VERBOSE_OUTPUT) {
            log.info("Events");
            for (BillingEvent event : events) {
                log.info(event.toString());
            }

            log.info("Existing items");
            for (Invoice invoice : invoices) {
                for (InvoiceItem item : invoice.getInvoiceItems()) {
                    log.info(item.toString());
                }
            }
        }
    }
}<|MERGE_RESOLUTION|>--- conflicted
+++ resolved
@@ -142,11 +142,7 @@
             log.error("Failed to post DefaultEmptyInvoiceNotification event for account {} ", accountId, e);
         }
     }
-<<<<<<< HEAD
-    
-=======
-
->>>>>>> b0990bba
+
     private Invoice processAccountWithLock(final UUID accountId, final DateTime targetDate,
             final boolean dryRun, final CallContext context) throws InvoiceApiException {
         try {
