--- conflicted
+++ resolved
@@ -76,11 +76,6 @@
     UUID getInvoiceIdByPaymentAttemptId(@Bind("paymentAttemptId") final String paymentAttemptId);
 
     @SqlQuery
-    @RegisterMapper(UuidMapper.class)
-    List<UUID> getInvoicesForPayment(@Bind("targetDate") final Date targetDate,
-                                    @Bind("numberOfDays") final int numberOfDays);
-
-    @SqlQuery
     @RegisterMapper(BalanceMapper.class)
     BigDecimal getAccountBalance(@Bind("accountId") final String accountId);
 
@@ -121,16 +116,11 @@
             DateTime invoiceDate = new DateTime(result.getTimestamp("invoice_date"));
             DateTime targetDate = new DateTime(result.getTimestamp("target_date"));
             Currency currency = Currency.valueOf(result.getString("currency"));
-<<<<<<< HEAD
+            boolean isMigrationInvoice = result.getBoolean("migrated");
             String createdBy = result.getString("created_by");
             DateTime createdDate = new DateTime(result.getTimestamp("created_date"));
 
-            return new DefaultInvoice(id, accountId, invoiceNumber, invoiceDate, targetDate, currency, createdBy, createdDate);
-=======
-            boolean isMigrationInvoice = result.getBoolean("migrated");
-
-            return new DefaultInvoice(id, accountId, invoiceNumber, invoiceDate, targetDate, currency, isMigrationInvoice);
->>>>>>> f62ab4e3
+            return new DefaultInvoice(id, accountId, invoiceNumber, invoiceDate, targetDate, currency, isMigrationInvoice, createdBy, createdDate);
         }
     }
 
