/*
 * Copyright 2010-2011 Ning, Inc.
 *
 * Ning licenses this file to you under the Apache License, version 2.0
 * (the "License"); you may not use this file except in compliance with the
 * License.  You may obtain a copy of the License at:
 *
 *    http://www.apache.org/licenses/LICENSE-2.0
 *
 * Unless required by applicable law or agreed to in writing, software
 * distributed under the License is distributed on an "AS IS" BASIS, WITHOUT
 * WARRANTIES OR CONDITIONS OF ANY KIND, either express or implied.  See the
 * License for the specific language governing permissions and limitations
 * under the License.
 */

package com.ning.billing.invoice.dao;

import com.ning.billing.catalog.api.Currency;
import com.ning.billing.invoice.api.Invoice;
import com.ning.billing.invoice.model.DefaultInvoice;
import com.ning.billing.util.UuidMapper;
import com.ning.billing.util.entity.EntityDao;
import org.joda.time.DateTime;
import org.skife.jdbi.v2.SQLStatement;
import org.skife.jdbi.v2.StatementContext;
import org.skife.jdbi.v2.sqlobject.Bind;
import org.skife.jdbi.v2.sqlobject.Binder;
import org.skife.jdbi.v2.sqlobject.BinderFactory;
import org.skife.jdbi.v2.sqlobject.BindingAnnotation;
import org.skife.jdbi.v2.sqlobject.SqlQuery;
import org.skife.jdbi.v2.sqlobject.SqlUpdate;
import org.skife.jdbi.v2.sqlobject.customizers.RegisterMapper;
import org.skife.jdbi.v2.sqlobject.mixins.CloseMe;
import org.skife.jdbi.v2.sqlobject.mixins.Transactional;
import org.skife.jdbi.v2.sqlobject.mixins.Transmogrifier;
import org.skife.jdbi.v2.sqlobject.stringtemplate.ExternalizedSqlViaStringTemplate3;
import org.skife.jdbi.v2.tweak.ResultSetMapper;

import java.lang.annotation.Annotation;
import java.lang.annotation.ElementType;
import java.lang.annotation.Retention;
import java.lang.annotation.RetentionPolicy;
import java.lang.annotation.Target;
import java.math.BigDecimal;
import java.sql.ResultSet;
import java.sql.SQLException;
import java.util.Date;
import java.util.List;
import java.util.UUID;

@ExternalizedSqlViaStringTemplate3()
@RegisterMapper(InvoiceSqlDao.InvoiceMapper.class)
public interface InvoiceSqlDao extends EntityDao<Invoice>, Transactional<InvoiceSqlDao>, Transmogrifier, CloseMe {
    @Override
    @SqlUpdate
    void create(@InvoiceBinder Invoice invoice);

    @SqlQuery
    List<Invoice> getInvoicesByAccount(@Bind("accountId") final String accountId);

    @SqlQuery
    List<Invoice> getInvoicesByAccountAfterDate(@Bind("accountId") final String accountId,
                                                @Bind("fromDate") final Date fromDate);

    @SqlQuery
    List<Invoice> getInvoicesBySubscription(@Bind("subscriptionId") final String subscriptionId);

    @SqlQuery
    @RegisterMapper(UuidMapper.class)
    UUID getInvoiceIdByPaymentAttemptId(@Bind("paymentAttemptId") final String paymentAttemptId);

    @SqlQuery
    @RegisterMapper(UuidMapper.class)
    List<UUID> getInvoicesForPayment(@Bind("targetDate") final Date targetDate,
                                    @Bind("numberOfDays") final int numberOfDays);

    @SqlQuery
    @RegisterMapper(BalanceMapper.class)
    BigDecimal getAccountBalance(@Bind("accountId") final String accountId);

    @SqlQuery
    List<Invoice> getUnpaidInvoicesByAccountId(@Bind("accountId") final String accountId,
                                               @Bind("upToDate") final Date upToDate);

    @BindingAnnotation(InvoiceBinder.InvoiceBinderFactory.class)
    @Retention(RetentionPolicy.RUNTIME)
    @Target({ElementType.PARAMETER})
    public @interface InvoiceBinder {
        public static class InvoiceBinderFactory implements BinderFactory {
            @Override
            public Binder<InvoiceBinder, Invoice> build(Annotation annotation) {
                return new Binder<InvoiceBinder, Invoice>() {
                    @Override
                    public void bind(@SuppressWarnings("rawtypes") SQLStatement q, InvoiceBinder bind, Invoice invoice) {
                        q.bind("id", invoice.getId().toString());
                        q.bind("accountId", invoice.getAccountId().toString());
                        q.bind("invoiceDate", invoice.getInvoiceDate().toDate());
                        q.bind("targetDate", invoice.getTargetDate().toDate());
                        q.bind("currency", invoice.getCurrency().toString());
                    }
                };
            }
        }
    }

    public static class InvoiceMapper implements ResultSetMapper<Invoice> {
        @Override
        public Invoice map(int index, ResultSet result, StatementContext context) throws SQLException {
            UUID id = UUID.fromString(result.getString("id"));
            UUID accountId = UUID.fromString(result.getString("account_id"));
            int invoiceNumber = result.getInt("invoice_number");
            DateTime invoiceDate = new DateTime(result.getTimestamp("invoice_date"));
            DateTime targetDate = new DateTime(result.getTimestamp("target_date"));
            Currency currency = Currency.valueOf(result.getString("currency"));
            boolean isMigrationInvoice = result.getBoolean("migration_invoice");

<<<<<<< HEAD
            return new DefaultInvoice(id, accountId, invoiceDate, targetDate, currency, isMigrationInvoice);
=======
            return new DefaultInvoice(id, accountId, invoiceNumber, invoiceDate, targetDate, currency);
>>>>>>> f61569e8
        }
    }

    public static class BalanceMapper implements ResultSetMapper<BigDecimal> {
        @Override
        public BigDecimal map(final int index, final ResultSet result, final StatementContext context) throws SQLException {
            BigDecimal amountInvoiced = result.getBigDecimal("amount_invoiced");
            BigDecimal amountPaid = result.getBigDecimal("amount_paid");

            if (amountInvoiced == null) {
                amountInvoiced = BigDecimal.ZERO;
            }

            if (amountPaid == null) {
                amountPaid = BigDecimal.ZERO;
            }

            return amountInvoiced.subtract(amountPaid);
        }
    }


}
<|MERGE_RESOLUTION|>--- conflicted
+++ resolved
@@ -58,6 +58,9 @@
 
     @SqlQuery
     List<Invoice> getInvoicesByAccount(@Bind("accountId") final String accountId);
+    
+    @SqlQuery
+    List<Invoice> getAllInvoicesByAccount(@Bind("accountId") final String string);
 
     @SqlQuery
     List<Invoice> getInvoicesByAccountAfterDate(@Bind("accountId") final String accountId,
@@ -82,6 +85,8 @@
     @SqlQuery
     List<Invoice> getUnpaidInvoicesByAccountId(@Bind("accountId") final String accountId,
                                                @Bind("upToDate") final Date upToDate);
+    
+    
 
     @BindingAnnotation(InvoiceBinder.InvoiceBinderFactory.class)
     @Retention(RetentionPolicy.RUNTIME)
@@ -98,6 +103,7 @@
                         q.bind("invoiceDate", invoice.getInvoiceDate().toDate());
                         q.bind("targetDate", invoice.getTargetDate().toDate());
                         q.bind("currency", invoice.getCurrency().toString());
+                        q.bind("migrated", invoice.isMigrationInvoice());
                     }
                 };
             }
@@ -113,13 +119,9 @@
             DateTime invoiceDate = new DateTime(result.getTimestamp("invoice_date"));
             DateTime targetDate = new DateTime(result.getTimestamp("target_date"));
             Currency currency = Currency.valueOf(result.getString("currency"));
-            boolean isMigrationInvoice = result.getBoolean("migration_invoice");
+            boolean isMigrationInvoice = result.getBoolean("migrated");
 
-<<<<<<< HEAD
-            return new DefaultInvoice(id, accountId, invoiceDate, targetDate, currency, isMigrationInvoice);
-=======
-            return new DefaultInvoice(id, accountId, invoiceNumber, invoiceDate, targetDate, currency);
->>>>>>> f61569e8
+            return new DefaultInvoice(id, accountId, invoiceNumber, invoiceDate, targetDate, currency, isMigrationInvoice);
         }
     }
 
@@ -142,4 +144,5 @@
     }
 
 
+
 }
