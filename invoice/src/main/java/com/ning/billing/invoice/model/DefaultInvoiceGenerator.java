--- conflicted
+++ resolved
@@ -16,6 +16,18 @@
 
 package com.ning.billing.invoice.model;
 
+import java.math.BigDecimal;
+import java.util.ArrayList;
+import java.util.Collections;
+import java.util.Iterator;
+import java.util.List;
+import java.util.UUID;
+
+import javax.annotation.Nullable;
+
+import org.joda.time.DateTime;
+import org.joda.time.Months;
+
 import com.google.inject.Inject;
 import com.ning.billing.ErrorCode;
 import com.ning.billing.catalog.api.BillingPeriod;
@@ -28,16 +40,6 @@
 import com.ning.billing.invoice.api.InvoiceApiException;
 import com.ning.billing.invoice.api.InvoiceItem;
 import com.ning.billing.util.clock.Clock;
-import org.joda.time.DateTime;
-import org.joda.time.Months;
-
-import java.math.BigDecimal;
-import java.util.ArrayList;
-import java.util.Collections;
-import java.util.Iterator;
-import java.util.List;
-import java.util.UUID;
-import javax.annotation.Nullable;
 
 public class DefaultInvoiceGenerator implements InvoiceGenerator {
     private static final int ROUNDING_MODE = InvoicingConfiguration.getRoundingMode();
@@ -211,14 +213,10 @@
                     if (rate != null) {
                         BigDecimal amount = itemDatum.getNumberOfCycles().multiply(rate).setScale(NUMBER_OF_DECIMALS, ROUNDING_MODE);
 
-<<<<<<< HEAD
                         RecurringInvoiceItem recurringItem = new RecurringInvoiceItem(invoiceId, 
+                                accountId,
+                                thisEvent.getSubscription().getBundleId(), 
                                 thisEvent.getSubscription().getId(),
-                                thisEvent.getSubscription().getBundleId(), 
-=======
-                        RecurringInvoiceItem recurringItem = new RecurringInvoiceItem(invoiceId, accountId,
-                                thisEvent.getSubscription().getId(),
->>>>>>> f7bf18e4
                                 thisEvent.getPlan().getName(),
                                 thisEvent.getPlanPhase().getName(),
                                 itemDatum.getStartDate(), itemDatum.getEndDate(),
@@ -252,12 +250,8 @@
                 Duration duration = thisEvent.getPlanPhase().getDuration();
                 DateTime endDate = duration.addToDateTime(thisEvent.getEffectiveDate());
 
-<<<<<<< HEAD
-                return new FixedPriceInvoiceItem(invoiceId, thisEvent.getSubscription().getId(),
-                                                thisEvent.getSubscription().getBundleId(),
-=======
-                return new FixedPriceInvoiceItem(invoiceId, accountId, thisEvent.getSubscription().getId(),
->>>>>>> f7bf18e4
+                return new FixedPriceInvoiceItem(invoiceId, accountId, thisEvent.getSubscription().getBundleId(),
+                                                 thisEvent.getSubscription().getId(),
                                                  thisEvent.getPlan().getName(), thisEvent.getPlanPhase().getName(),
                                                  thisEvent.getEffectiveDate(), endDate, fixedPrice, currency);
             } else {
