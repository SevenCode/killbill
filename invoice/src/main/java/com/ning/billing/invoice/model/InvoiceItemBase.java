--- conflicted
+++ resolved
@@ -37,26 +37,16 @@
     protected final BigDecimal amount;
     protected final Currency currency;
 
-<<<<<<< HEAD
-    public InvoiceItemBase(UUID invoiceId, UUID subscriptionId, UUID bundleId, String planName, String phaseName,
-                           DateTime startDate, DateTime endDate, BigDecimal amount, Currency currency,
-                           DateTime createdDate) {
-        this(UUID.randomUUID(), invoiceId, subscriptionId, bundleId, planName, phaseName,
-                startDate, endDate, amount, currency, createdDate);
-    }
-
-    public InvoiceItemBase(UUID id, UUID invoiceId, UUID subscriptionId, UUID bundleId, String planName, String phaseName,
-=======
-    public InvoiceItemBase(UUID invoiceId, UUID accountId, @Nullable UUID subscriptionId, String planName, String phaseName,
-                           DateTime startDate, DateTime endDate, BigDecimal amount, Currency currency) {
-        this(UUID.randomUUID(), invoiceId, accountId,  subscriptionId, planName, phaseName,
+    public InvoiceItemBase(UUID invoiceId, UUID accountId, UUID bundleId, UUID subscriptionId, String planName, String phaseName,
+            DateTime startDate, DateTime endDate, BigDecimal amount, Currency currency) {
+        this(UUID.randomUUID(), invoiceId, accountId, bundleId, subscriptionId, planName, phaseName,
                 startDate, endDate, amount, currency, null, null);
     }
 
-    public InvoiceItemBase(UUID id, UUID invoiceId, UUID accountId, @Nullable UUID subscriptionId, String planName, String phaseName,
->>>>>>> f7bf18e4
-                           DateTime startDate, DateTime endDate, BigDecimal amount, Currency currency,
-                           @Nullable String createdBy, @Nullable DateTime createdDate) {
+
+    public InvoiceItemBase(UUID id, UUID invoiceId, UUID accountId, @Nullable UUID bundleId, @Nullable UUID subscriptionId, String planName, String phaseName,
+            DateTime startDate, DateTime endDate, BigDecimal amount, Currency currency,
+            @Nullable String createdBy, @Nullable DateTime createdDate) {
         super(id, createdBy, createdDate);
         this.invoiceId = invoiceId;
         this.accountId = accountId;
@@ -85,13 +75,12 @@
     }
 
     @Override
-<<<<<<< HEAD
     public UUID getBundleId() {
         return bundleId;
-=======
+    }
+    
     public UUID getAccountId() {
         return accountId;
->>>>>>> f7bf18e4
     }
 
     @Override
