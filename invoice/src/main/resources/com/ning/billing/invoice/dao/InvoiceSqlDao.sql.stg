--- conflicted
+++ resolved
@@ -9,7 +9,6 @@
 >>
 
 get() ::= <<
-<<<<<<< HEAD
   SELECT <invoiceFields()>
   FROM invoices
   ORDER BY target_date ASC;
@@ -30,32 +29,8 @@
 >>
 
 getInvoicesBySubscription() ::= <<
-  SELECT <invoiceFields("i.")>
-=======
   SELECT i.id, i.account_id, i.invoice_date, i.target_date, i.currency, SUM(ii.amount) AS amount,
-         SUM(ip.amount) AS amount_paid, MAX(ip.payment_attempt_date) AS last_payment_attempt
-  FROM invoices i
-  LEFT JOIN invoice_payments ip ON ip.invoice_id = i.id
-  LEFT JOIN invoice_items ii ON ii.invoice_id = i.id
-  GROUP BY i.id, i.account_id, i.invoice_date, i.target_date, i.currency
-  ORDER BY i.invoice_date ASC;
->>
-
-getInvoicesByAccount() ::= <<
-  SELECT i.id, i.account_id, i.invoice_date, i.target_date, i.currency, SUM(ii.amount) AS amount,
-         SUM(ip.amount) AS amount_paid, MAX(ip.payment_attempt_date) AS last_payment_attempt
-  FROM invoices i
-  LEFT JOIN invoice_payments ip ON ip.invoice_id = i.id
-  LEFT JOIN invoice_items ii ON ii.invoice_id = i.id
-  WHERE i.account_id = :accountId
-  GROUP BY i.id, i.account_id, i.invoice_date, i.target_date, i.currency
-  ORDER BY i.invoice_date ASC;
->>
-
-getInvoicesBySubscription() ::= <<
-  SELECT i.id, i.account_id, i.invoice_date, i.target_date, i.currency, SUM(ii.amount) AS amount,
-         SUM(ip.amount) AS amount_paid, MAX(ip.payment_attempt_date) AS last_payment_attempt
->>>>>>> a48ce79c
+         SUM(ip.amount) AS amount_paid, MAX(ip.payment_date) AS last_payment_attempt
   FROM invoices i
   LEFT JOIN invoice_items ii ON i.id = ii.invoice_id
   WHERE ii.subscription_id = :subscriptionId
@@ -74,7 +49,6 @@
 >>
 
 getById() ::= <<
-<<<<<<< HEAD
   SELECT <invoiceFields()>
   FROM invoices
   WHERE id = :id;
@@ -82,10 +56,6 @@
 
 getAccountBalance() ::= <<
   SELECT SUM(iis.total_amount) AS amount_invoiced, SUM(ips.total_paid) AS amount_paid
-=======
-  SELECT i.id, i.account_id, i.invoice_date, i.target_date, i.currency, SUM(ii.amount) AS amount,
-         SUM(ip.amount) AS amount_paid, MAX(ip.payment_attempt_date) AS last_payment_attempt
->>>>>>> a48ce79c
   FROM invoices i
   LEFT JOIN invoice_payment_summary ips ON i.id = ips.invoice_id
   LEFT JOIN invoice_item_summary iis ON i.id = iis.invoice_id
