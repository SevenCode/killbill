/*
 * Copyright 2010-2011 Ning, Inc.
 *
 * Ning licenses this file to you under the Apache License, version 2.0
 * (the "License"); you may not use this file except in compliance with the
 * License.  You may obtain a copy of the License at:
 *
 *    http://www.apache.org/licenses/LICENSE-2.0
 *
 * Unless required by applicable law or agreed to in writing, software
 * distributed under the License is distributed on an "AS IS" BASIS, WITHOUT
 * WARRANTIES OR CONDITIONS OF ANY KIND, either express or implied.  See the
 * License for the specific language governing permissions and limitations
 * under the License.
 */

package com.ning.billing.invoice;

import java.io.IOException;
import java.math.BigDecimal;
import java.util.List;
import java.util.SortedSet;
import java.util.TreeSet;
import java.util.UUID;

import com.ning.billing.util.CallContext;
import com.ning.billing.util.CallOrigin;
import com.ning.billing.util.UserType;
import com.ning.billing.util.clock.Clock;
import com.ning.billing.util.entity.DefaultCallContext;
import org.apache.commons.io.IOUtils;
import org.joda.time.DateTime;
import org.slf4j.Logger;
import org.slf4j.LoggerFactory;
import org.testng.Assert;
import org.testng.annotations.AfterClass;
import org.testng.annotations.BeforeSuite;
import org.testng.annotations.Guice;
import org.testng.annotations.Test;

import com.google.inject.Inject;
import com.ning.billing.account.api.Account;
import com.ning.billing.account.api.AccountUserApi;
import com.ning.billing.catalog.MockPlan;
import com.ning.billing.catalog.MockPlanPhase;
import com.ning.billing.catalog.api.BillingPeriod;
import com.ning.billing.catalog.api.Currency;
import com.ning.billing.catalog.api.Plan;
import com.ning.billing.catalog.api.PlanPhase;
import com.ning.billing.dbi.MysqlTestingHelper;
import com.ning.billing.entitlement.api.billing.BillingEvent;
import com.ning.billing.entitlement.api.billing.BillingModeType;
import com.ning.billing.entitlement.api.billing.DefaultBillingEvent;
import com.ning.billing.entitlement.api.billing.EntitlementBillingApi;
import com.ning.billing.entitlement.api.user.Subscription;
import com.ning.billing.entitlement.api.user.SubscriptionTransition.SubscriptionTransitionType;
import com.ning.billing.invoice.api.Invoice;
import com.ning.billing.invoice.api.InvoiceApiException;
import com.ning.billing.invoice.api.InvoiceUserApi;
import com.ning.billing.invoice.dao.InvoiceDao;
import com.ning.billing.invoice.model.InvoiceGenerator;
import com.ning.billing.invoice.notification.NextBillingDateNotifier;
import com.ning.billing.mock.BrainDeadProxyFactory;
import com.ning.billing.mock.BrainDeadProxyFactory.ZombieControl;
import com.ning.billing.util.bus.BusService;
import com.ning.billing.util.bus.DefaultBusService;
import com.ning.billing.util.globallocker.GlobalLocker;

@Guice(modules = {MockModule.class})
public class TestInvoiceDispatcher {
	Logger log = LoggerFactory.getLogger(TestInvoiceDispatcher.class);

	@Inject
	InvoiceUserApi invoiceUserApi;
	@Inject
	private InvoiceGenerator generator;
	@Inject
	private InvoiceDao invoiceDao;
	@Inject
	private GlobalLocker locker;

	@Inject
	private MysqlTestingHelper helper;

	@Inject
	NextBillingDateNotifier notifier;

	@Inject
	private BusService busService;

    @Inject
    private Clock clock;

    private final CallContext context = new DefaultCallContext(clock, "Miracle Max", CallOrigin.TEST, UserType.TEST);

<<<<<<< HEAD
    @BeforeSuite(alwaysRun = true)
    public void setup() throws IOException
    {
        final String accountDdl = IOUtils.toString(TestInvoiceDispatcher.class.getResourceAsStream("/com/ning/billing/account/ddl.sql"));
        final String entitlementDdl = IOUtils.toString(TestInvoiceDispatcher.class.getResourceAsStream("/com/ning/billing/entitlement/ddl.sql"));
        final String invoiceDdl = IOUtils.toString(TestInvoiceDispatcher.class.getResourceAsStream("/com/ning/billing/invoice/ddl.sql"));
//        final String paymentDdl = IOUtils.toString(TestInvoiceDispatcher.class.getResourceAsStream("/com/ning/billing/payment/ddl.sql"));
        final String utilDdl = IOUtils.toString(TestInvoiceDispatcher.class.getResourceAsStream("/com/ning/billing/util/ddl.sql"));
=======
	@BeforeSuite(alwaysRun = true)
	public void setup() throws IOException
	{


		final String accountDdl = IOUtils.toString(TestInvoiceDispatcher.class.getResourceAsStream("/com/ning/billing/account/ddl.sql"));
		final String entitlementDdl = IOUtils.toString(TestInvoiceDispatcher.class.getResourceAsStream("/com/ning/billing/entitlement/ddl.sql"));
		final String invoiceDdl = IOUtils.toString(TestInvoiceDispatcher.class.getResourceAsStream("/com/ning/billing/invoice/ddl.sql"));
		//        final String paymentDdl = IOUtils.toString(TestInvoiceDispatcher.class.getResourceAsStream("/com/ning/billing/payment/ddl.sql"));
		final String utilDdl = IOUtils.toString(TestInvoiceDispatcher.class.getResourceAsStream("/com/ning/billing/util/ddl.sql"));
>>>>>>> f62ab4e3

		helper.startMysql();

		helper.initDb(accountDdl);
		helper.initDb(entitlementDdl);
		helper.initDb(invoiceDdl);
		//        helper.initDb(paymentDdl);
		helper.initDb(utilDdl);
		notifier.initialize();
		notifier.start();

		busService.getBus().start();
	}

	@AfterClass(alwaysRun = true)
	public void tearDown() {
		try {
			((DefaultBusService) busService).stopBus();
			notifier.stop();
			helper.stopMysql();
		} catch (Exception e) {
			log.warn("Failed to tearDown test properly ", e);
		}

<<<<<<< HEAD
	    @Test(groups={"fast"}, enabled=true)
	    public void testDryRunInvoice() throws InvoiceApiException {
	    	UUID accountId = UUID.randomUUID();
	    	UUID subscriptionId = UUID.randomUUID();
=======
	}
>>>>>>> f62ab4e3

	@Test(groups={"fast"}, enabled=true)
	public void testDryrunInvoice() throws InvoiceApiException {
		UUID accountId = UUID.randomUUID();
		UUID subscriptionId = UUID.randomUUID();

		AccountUserApi accountUserApi = BrainDeadProxyFactory.createBrainDeadProxyFor(AccountUserApi.class);
		Account account = BrainDeadProxyFactory.createBrainDeadProxyFor(Account.class);
		((ZombieControl)accountUserApi).addResult("getAccountById", account);
		((ZombieControl)account).addResult("getCurrency", Currency.USD);
		((ZombieControl)account).addResult("getId", accountId);

		Subscription subscription =  BrainDeadProxyFactory.createBrainDeadProxyFor(Subscription.class);
		((ZombieControl)subscription).addResult("getId", subscriptionId);
		SortedSet<BillingEvent> events = new TreeSet<BillingEvent>();
		Plan plan = MockPlan.createBicycleNoTrialEvergreen1USD();
		PlanPhase planPhase = MockPlanPhase.create1USDMonthlyEvergreen();
		DateTime effectiveDate = new DateTime().minusDays(1);
		Currency currency = Currency.USD;
		BigDecimal fixedPrice = null;
		events.add(new DefaultBillingEvent(subscription, effectiveDate,plan, planPhase,
				fixedPrice, BigDecimal.ONE, currency, BillingPeriod.MONTHLY, 1,
				BillingModeType.IN_ADVANCE, "", 1L, SubscriptionTransitionType.CREATE));

		EntitlementBillingApi entitlementBillingApi = BrainDeadProxyFactory.createBrainDeadProxyFor(EntitlementBillingApi.class);
		((ZombieControl)entitlementBillingApi).addResult("getBillingEventsForAccount", events);

		DateTime target = new DateTime();

<<<<<<< HEAD
	    	Invoice invoice = dispatcher.processAccount(accountId, target, true, context);
	    	Assert.assertNotNull(invoice);
=======
		InvoiceDispatcher dispatcher = new InvoiceDispatcher(generator, accountUserApi, entitlementBillingApi, invoiceDao, locker);
>>>>>>> f62ab4e3

		Invoice invoice = dispatcher.processAccount(accountId, target, true);
		Assert.assertNotNull(invoice);

<<<<<<< HEAD
	    	// Try it again to double check
	    	invoice = dispatcher.processAccount(accountId, target, true, context);
	    	Assert.assertNotNull(invoice);
=======
		List<Invoice> invoices = invoiceDao.getInvoicesByAccount(accountId);
		Assert.assertEquals(invoices.size(),0);
>>>>>>> f62ab4e3

		// Try it again to double check
		invoice = dispatcher.processAccount(accountId, target, true);
		Assert.assertNotNull(invoice);

<<<<<<< HEAD
	    	// This time no dry run
	    	invoice = dispatcher.processAccount(accountId, target, false, context);
	    	Assert.assertNotNull(invoice);
=======
		invoices = invoiceDao.getInvoicesByAccount(accountId);
		Assert.assertEquals(invoices.size(),0);
>>>>>>> f62ab4e3

		// This time no dry run
		invoice = dispatcher.processAccount(accountId, target, false);
		Assert.assertNotNull(invoice);

		invoices = invoiceDao.getInvoicesByAccount(accountId);
		Assert.assertEquals(invoices.size(),1);

	}

}<|MERGE_RESOLUTION|>--- conflicted
+++ resolved
@@ -27,7 +27,7 @@
 import com.ning.billing.util.CallOrigin;
 import com.ning.billing.util.UserType;
 import com.ning.billing.util.clock.Clock;
-import com.ning.billing.util.entity.DefaultCallContext;
+import com.ning.billing.util.entity.CallContextFactory;
 import org.apache.commons.io.IOUtils;
 import org.joda.time.DateTime;
 import org.slf4j.Logger;
@@ -41,10 +41,12 @@
 import com.google.inject.Inject;
 import com.ning.billing.account.api.Account;
 import com.ning.billing.account.api.AccountUserApi;
+import com.ning.billing.catalog.MockInternationalPrice;
 import com.ning.billing.catalog.MockPlan;
 import com.ning.billing.catalog.MockPlanPhase;
 import com.ning.billing.catalog.api.BillingPeriod;
 import com.ning.billing.catalog.api.Currency;
+import com.ning.billing.catalog.api.InternationalPrice;
 import com.ning.billing.catalog.api.Plan;
 import com.ning.billing.catalog.api.PlanPhase;
 import com.ning.billing.dbi.MysqlTestingHelper;
@@ -65,6 +67,7 @@
 import com.ning.billing.util.bus.BusService;
 import com.ning.billing.util.bus.DefaultBusService;
 import com.ning.billing.util.globallocker.GlobalLocker;
+import sun.security.util.BigInt;
 
 @Guice(modules = {MockModule.class})
 public class TestInvoiceDispatcher {
@@ -91,18 +94,8 @@
     @Inject
     private Clock clock;
 
-    private final CallContext context = new DefaultCallContext(clock, "Miracle Max", CallOrigin.TEST, UserType.TEST);
+    private final CallContext context = new CallContextFactory(clock).createCallContext("Miracle Max", CallOrigin.TEST, UserType.TEST);
 
-<<<<<<< HEAD
-    @BeforeSuite(alwaysRun = true)
-    public void setup() throws IOException
-    {
-        final String accountDdl = IOUtils.toString(TestInvoiceDispatcher.class.getResourceAsStream("/com/ning/billing/account/ddl.sql"));
-        final String entitlementDdl = IOUtils.toString(TestInvoiceDispatcher.class.getResourceAsStream("/com/ning/billing/entitlement/ddl.sql"));
-        final String invoiceDdl = IOUtils.toString(TestInvoiceDispatcher.class.getResourceAsStream("/com/ning/billing/invoice/ddl.sql"));
-//        final String paymentDdl = IOUtils.toString(TestInvoiceDispatcher.class.getResourceAsStream("/com/ning/billing/payment/ddl.sql"));
-        final String utilDdl = IOUtils.toString(TestInvoiceDispatcher.class.getResourceAsStream("/com/ning/billing/util/ddl.sql"));
-=======
 	@BeforeSuite(alwaysRun = true)
 	public void setup() throws IOException
 	{
@@ -113,7 +106,6 @@
 		final String invoiceDdl = IOUtils.toString(TestInvoiceDispatcher.class.getResourceAsStream("/com/ning/billing/invoice/ddl.sql"));
 		//        final String paymentDdl = IOUtils.toString(TestInvoiceDispatcher.class.getResourceAsStream("/com/ning/billing/payment/ddl.sql"));
 		final String utilDdl = IOUtils.toString(TestInvoiceDispatcher.class.getResourceAsStream("/com/ning/billing/util/ddl.sql"));
->>>>>>> f62ab4e3
 
 		helper.startMysql();
 
@@ -138,14 +130,7 @@
 			log.warn("Failed to tearDown test properly ", e);
 		}
 
-<<<<<<< HEAD
-	    @Test(groups={"fast"}, enabled=true)
-	    public void testDryRunInvoice() throws InvoiceApiException {
-	    	UUID accountId = UUID.randomUUID();
-	    	UUID subscriptionId = UUID.randomUUID();
-=======
 	}
->>>>>>> f62ab4e3
 
 	@Test(groups={"fast"}, enabled=true)
 	public void testDryrunInvoice() throws InvoiceApiException {
@@ -175,40 +160,23 @@
 
 		DateTime target = new DateTime();
 
-<<<<<<< HEAD
-	    	Invoice invoice = dispatcher.processAccount(accountId, target, true, context);
-	    	Assert.assertNotNull(invoice);
-=======
 		InvoiceDispatcher dispatcher = new InvoiceDispatcher(generator, accountUserApi, entitlementBillingApi, invoiceDao, locker);
->>>>>>> f62ab4e3
 
-		Invoice invoice = dispatcher.processAccount(accountId, target, true);
+		Invoice invoice = dispatcher.processAccount(accountId, target, true, context);
 		Assert.assertNotNull(invoice);
 
-<<<<<<< HEAD
-	    	// Try it again to double check
-	    	invoice = dispatcher.processAccount(accountId, target, true, context);
-	    	Assert.assertNotNull(invoice);
-=======
 		List<Invoice> invoices = invoiceDao.getInvoicesByAccount(accountId);
-		Assert.assertEquals(invoices.size(),0);
->>>>>>> f62ab4e3
+		Assert.assertEquals(invoices.size(), 0);
 
 		// Try it again to double check
-		invoice = dispatcher.processAccount(accountId, target, true);
+		invoice = dispatcher.processAccount(accountId, target, true, context);
 		Assert.assertNotNull(invoice);
 
-<<<<<<< HEAD
-	    	// This time no dry run
-	    	invoice = dispatcher.processAccount(accountId, target, false, context);
-	    	Assert.assertNotNull(invoice);
-=======
 		invoices = invoiceDao.getInvoicesByAccount(accountId);
-		Assert.assertEquals(invoices.size(),0);
->>>>>>> f62ab4e3
+		Assert.assertEquals(invoices.size(), 0);
 
 		// This time no dry run
-		invoice = dispatcher.processAccount(accountId, target, false);
+		invoice = dispatcher.processAccount(accountId, target, false, context);
 		Assert.assertNotNull(invoice);
 
 		invoices = invoiceDao.getInvoicesByAccount(accountId);
