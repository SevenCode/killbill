/*
 * Copyright 2010-2011 Ning, Inc.
 *
 * Ning licenses this file to you under the Apache License, version 2.0
 * (the "License"); you may not use this file except in compliance with the
 * License.  You may obtain a copy of the License at:
 *
 *    http://www.apache.org/licenses/LICENSE-2.0
 *
 * Unless required by applicable law or agreed to in writing, software
 * distributed under the License is distributed on an "AS IS" BASIS, WITHOUT
 * WARRANTIES OR CONDITIONS OF ANY KIND, either express or implied.  See the
 * License for the specific language governing permissions and limitations
 * under the License.
 */

package com.ning.billing.invoice.dao;

import com.ning.billing.catalog.api.Currency;
import com.ning.billing.invoice.api.Invoice;
import com.ning.billing.invoice.api.InvoiceItem;
import com.ning.billing.invoice.api.InvoicePayment;
import com.ning.billing.invoice.model.DefaultInvoice;
import com.ning.billing.invoice.model.DefaultInvoiceItem;
import com.ning.billing.invoice.model.DefaultInvoicePayment;
import com.ning.billing.util.clock.Clock;
import com.ning.billing.util.clock.DefaultClock;
import org.joda.time.DateTime;
import org.testng.annotations.Test;

import java.math.BigDecimal;
import java.util.ArrayList;
import java.util.Collection;
import java.util.List;
import java.util.UUID;

import static org.testng.Assert.*;

@Test(groups = {"invoicing", "invoicing-invoiceDao"})
public class InvoiceDaoTests extends InvoiceDaoTestBase {
    private final int NUMBER_OF_DAY_BETWEEN_RETRIES = 8;
    private final Clock clock = new DefaultClock();

    @Test
    public void testCreationAndRetrievalByAccount() {
        UUID accountId = UUID.randomUUID();
        Invoice invoice = new DefaultInvoice(accountId, new DefaultClock().getUTCNow(), Currency.USD);
        DateTime invoiceDate = invoice.getInvoiceDate();

        invoiceDao.create(invoice);

        List<Invoice> invoices = invoiceDao.getInvoicesByAccount(accountId);
        assertNotNull(invoices);
        assertEquals(invoices.size(), 1);
        Invoice thisInvoice = invoices.get(0);
        assertEquals(invoice.getAccountId(), accountId);
        assertTrue(thisInvoice.getInvoiceDate().compareTo(invoiceDate) == 0);
        assertEquals(thisInvoice.getCurrency(), Currency.USD);
        assertEquals(thisInvoice.getNumberOfItems(), 0);
        assertTrue(thisInvoice.getTotalAmount().compareTo(BigDecimal.ZERO) == 0);
    }

    @Test
    public void testInvoicePayment() {
        UUID accountId = UUID.randomUUID();
        Invoice invoice = new DefaultInvoice(accountId, new DefaultClock().getUTCNow(), Currency.USD);
        UUID invoiceId = invoice.getId();
        UUID subscriptionId = UUID.randomUUID();
        DateTime startDate = new DateTime(2010, 1, 1, 0, 0, 0, 0);
        DateTime endDate = new DateTime(2010, 4, 1, 0, 0, 0, 0);
        InvoiceItem invoiceItem = new DefaultInvoiceItem(invoiceId, subscriptionId, startDate, endDate, "test", new BigDecimal("21.00"), new BigDecimal("7.00"), Currency.USD);
        invoice.addInvoiceItem(invoiceItem);
        invoiceDao.create(invoice);

        Invoice savedInvoice = invoiceDao.getById(invoiceId);
        assertNotNull(savedInvoice);
        assertEquals(savedInvoice.getTotalAmount().compareTo(new BigDecimal("21.00")), 0);
        assertEquals(savedInvoice.getBalance().compareTo(new BigDecimal("21.00")), 0);
        assertEquals(savedInvoice.getAmountPaid(), BigDecimal.ZERO);
        assertEquals(savedInvoice.getInvoiceItems().size(), 1);

        BigDecimal paymentAmount = new BigDecimal("11.00");
        UUID paymentAttemptId = UUID.randomUUID();

        invoiceDao.notifyOfPaymentAttempt(new DefaultInvoicePayment(paymentAttemptId, invoiceId, clock.getUTCNow().plusDays(12), paymentAmount, Currency.USD));

        Invoice retrievedInvoice = invoiceDao.getById(invoiceId);
        assertNotNull(retrievedInvoice);
        assertEquals(retrievedInvoice.getInvoiceItems().size(), 1);
        assertEquals(retrievedInvoice.getTotalAmount().compareTo(new BigDecimal("21.00")), 0);
        assertEquals(retrievedInvoice.getBalance().compareTo(new BigDecimal("10.00")), 0);
        assertEquals(retrievedInvoice.getAmountPaid().compareTo(new BigDecimal("11.00")), 0);
    }

    @Test
    public void testRetrievalForNonExistentInvoiceId() {
        Invoice invoice = invoiceDao.getById(UUID.randomUUID());
        assertNull(invoice);
    }

    @Test
    public void testAddPayment() {
        UUID accountId = UUID.randomUUID();
        DateTime targetDate = new DateTime(2011, 10, 6, 0, 0, 0, 0);
        Invoice invoice = new DefaultInvoice(accountId, targetDate, Currency.USD);

        UUID paymentAttemptId = UUID.randomUUID();
        DateTime paymentAttemptDate = new DateTime(2011, 6, 24, 12, 14, 36, 0);
        BigDecimal paymentAmount = new BigDecimal("14.0");

        invoiceDao.create(invoice);
        invoiceDao.notifyOfPaymentAttempt(new DefaultInvoicePayment(paymentAttemptId, invoice.getId(), paymentAttemptDate, paymentAmount, Currency.USD));

        invoice = invoiceDao.getById(invoice.getId());
        assertEquals(invoice.getAmountPaid().compareTo(paymentAmount), 0);
        assertEquals(invoice.getLastPaymentAttempt().compareTo(paymentAttemptDate), 0);
        assertEquals(invoice.getNumberOfPayments(), 1);
    }

    @Test
    public void testAddPaymentAttempt() {
        UUID accountId = UUID.randomUUID();
        DateTime targetDate = new DateTime(2011, 10, 6, 0, 0, 0, 0);
        Invoice invoice = new DefaultInvoice(accountId, targetDate, Currency.USD);

        DateTime paymentAttemptDate = new DateTime(2011, 6, 24, 12, 14, 36, 0);

        invoiceDao.create(invoice);
        invoiceDao.notifyOfPaymentAttempt(new DefaultInvoicePayment(invoice.getId(), paymentAttemptDate));

        invoice = invoiceDao.getById(invoice.getId());
        assertEquals(invoice.getLastPaymentAttempt().compareTo(paymentAttemptDate), 0);
    }

    @Test
    public void testGetInvoicesForPaymentWithNoResults() {
        DateTime notionalDate = new DateTime();
        DateTime targetDate = new DateTime(2011, 10, 6, 0, 0, 0, 0);

        // determine the number of existing invoices available for payment (to avoid side effects from other tests)
        List<UUID> invoices = invoiceDao.getInvoicesForPayment(notionalDate, NUMBER_OF_DAY_BETWEEN_RETRIES);
        int existingInvoiceCount = invoices.size();

        UUID accountId = UUID.randomUUID();
        Invoice invoice = new DefaultInvoice(accountId, targetDate, Currency.USD);

        invoiceDao.create(invoice);
        invoices = invoiceDao.getInvoicesForPayment(notionalDate, NUMBER_OF_DAY_BETWEEN_RETRIES);
        assertEquals(invoices.size(), existingInvoiceCount);
    }

    @Test
    public void testGetInvoicesForPayment() {
        List<UUID> invoices;
        DateTime notionalDate = new DateTime();

        // create a new invoice with one item
        UUID accountId = UUID.randomUUID();
        DateTime targetDate = new DateTime(2011, 10, 6, 0, 0, 0, 0);
        Invoice invoice = new DefaultInvoice(accountId, targetDate, Currency.USD);

        UUID invoiceId = invoice.getId();
        UUID subscriptionId = UUID.randomUUID();
        DateTime endDate = targetDate.plusMonths(3);
        BigDecimal rate = new BigDecimal("9.0");
        BigDecimal amount = rate.multiply(new BigDecimal("3.0"));

        DefaultInvoiceItem item = new DefaultInvoiceItem(invoiceId, subscriptionId, targetDate, endDate, "test", amount, rate, Currency.USD);
        invoice.addInvoiceItem(item);
        invoiceDao.create(invoice);

        // ensure that the number of invoices for payment has increased by 1
        int count;
        invoices = invoiceDao.getInvoicesForPayment(notionalDate, NUMBER_OF_DAY_BETWEEN_RETRIES);
        List<Invoice> invoicesDue = getInvoicesDueForPaymentAttempt(invoiceDao.get(), notionalDate);
        count = invoicesDue.size();
        assertEquals(invoices.size(), count);

        // attempt a payment; ensure that the number of invoices for payment has decreased by 1
        // (no retries for NUMBER_OF_DAYS_BETWEEN_RETRIES days)
        invoiceDao.notifyOfPaymentAttempt(new DefaultInvoicePayment(invoice.getId(), notionalDate));
        invoices = invoiceDao.getInvoicesForPayment(notionalDate, NUMBER_OF_DAY_BETWEEN_RETRIES);
        count = getInvoicesDueForPaymentAttempt(invoiceDao.get(), notionalDate).size();
        assertEquals(invoices.size(), count);

        // advance clock by NUMBER_OF_DAYS_BETWEEN_RETRIES days
        // ensure that number of invoices for payment has increased by 1 (retry)
        notionalDate = notionalDate.plusDays(NUMBER_OF_DAY_BETWEEN_RETRIES);
        invoices = invoiceDao.getInvoicesForPayment(notionalDate, NUMBER_OF_DAY_BETWEEN_RETRIES);
        count = getInvoicesDueForPaymentAttempt(invoiceDao.get(), notionalDate).size();
        assertEquals(invoices.size(), count);

        // post successful partial payment; ensure that number of invoices for payment has decreased by 1
        invoiceDao.notifyOfPaymentAttempt(new DefaultInvoicePayment(UUID.randomUUID(), invoice.getId(), notionalDate, new BigDecimal("22.0000"), Currency.USD));

        invoices = invoiceDao.getInvoicesForPayment(notionalDate, NUMBER_OF_DAY_BETWEEN_RETRIES);
        count = getInvoicesDueForPaymentAttempt(invoiceDao.get(), notionalDate).size();
        assertEquals(invoices.size(), count);

        // get invoice; verify amount paid is correct
        invoice = invoiceDao.getById(invoiceId);
        assertEquals(invoice.getAmountPaid().compareTo(new BigDecimal("22.0")), 0);

        // advance clock NUMBER_OF_DAYS_BETWEEN_RETRIES days
        // ensure that number of invoices for payment has increased by 1 (retry)
        notionalDate = notionalDate.plusDays(NUMBER_OF_DAY_BETWEEN_RETRIES);
        invoices = invoiceDao.getInvoicesForPayment(notionalDate, NUMBER_OF_DAY_BETWEEN_RETRIES);
        count = getInvoicesDueForPaymentAttempt(invoiceDao.get(), notionalDate).size();
        assertEquals(invoices.size(), count);

        // post completed payment; ensure that the number of invoices for payment has decreased by 1
        invoiceDao.notifyOfPaymentAttempt(new DefaultInvoicePayment(UUID.randomUUID(), invoice.getId(), notionalDate, new BigDecimal("5.0000"), Currency.USD));

        invoices = invoiceDao.getInvoicesForPayment(notionalDate, NUMBER_OF_DAY_BETWEEN_RETRIES);
        count = getInvoicesDueForPaymentAttempt(invoiceDao.get(), notionalDate).size();
        assertEquals(invoices.size(), count);

        // get invoice; verify amount paid is correct
        invoice = invoiceDao.getById(invoiceId);
        assertEquals(invoice.getAmountPaid().compareTo(new BigDecimal("27.0")), 0);

        // advance clock by NUMBER_OF_DAYS_BETWEEN_RETRIES days
        // ensure that the number of invoices for payment hasn't changed
        notionalDate = notionalDate.plusDays(NUMBER_OF_DAY_BETWEEN_RETRIES);
        invoices = invoiceDao.getInvoicesForPayment(notionalDate, NUMBER_OF_DAY_BETWEEN_RETRIES);
        count = getInvoicesDueForPaymentAttempt(invoiceDao.get(), notionalDate).size();
        assertEquals(invoices.size(), count);
    }

    private List<Invoice> getInvoicesDueForPaymentAttempt(final List<Invoice> invoices, final DateTime date) {
        List<Invoice> invoicesDue= new ArrayList<Invoice>();

        for (final Invoice invoice : invoices) {
            if (invoice.isDueForPayment(date, NUMBER_OF_DAY_BETWEEN_RETRIES)) {
                invoicesDue.add(invoice);
            }
        }

        return invoicesDue;
    }

    @Test
    public void testGetInvoicesBySubscription() {
        UUID accountId = UUID.randomUUID();

        UUID subscriptionId1 = UUID.randomUUID(); BigDecimal rate1 = new BigDecimal("17.0");
        UUID subscriptionId2 = UUID.randomUUID(); BigDecimal rate2 = new BigDecimal("42.0");
        UUID subscriptionId3 = UUID.randomUUID(); BigDecimal rate3 = new BigDecimal("3.0");
        UUID subscriptionId4 = UUID.randomUUID(); BigDecimal rate4 = new BigDecimal("12.0");

        DateTime targetDate = new DateTime(2011, 5, 23, 0, 0, 0, 0);


        // create invoice 1 (subscriptions 1-4)
        Invoice invoice1 = new DefaultInvoice(accountId, targetDate, Currency.USD);
        invoiceDao.create(invoice1);

        UUID invoiceId1 = invoice1.getId();

        DateTime startDate = new DateTime(2011, 3, 1, 0, 0, 0, 0);
        DateTime endDate = startDate.plusMonths(1);

        DefaultInvoiceItem item1 = new DefaultInvoiceItem(invoiceId1, subscriptionId1, startDate, endDate, "test A", rate1, rate1, Currency.USD);
        invoiceItemDao.create(item1);

        DefaultInvoiceItem item2 = new DefaultInvoiceItem(invoiceId1, subscriptionId2, startDate, endDate, "test B", rate2, rate2, Currency.USD);
        invoiceItemDao.create(item2);

        DefaultInvoiceItem item3 = new DefaultInvoiceItem(invoiceId1, subscriptionId3, startDate, endDate, "test C", rate3, rate3, Currency.USD);
        invoiceItemDao.create(item3);

        DefaultInvoiceItem item4 = new DefaultInvoiceItem(invoiceId1, subscriptionId4, startDate, endDate, "test D", rate4, rate4, Currency.USD);
        invoiceItemDao.create(item4);

        // create invoice 2 (subscriptions 1-3)
        DefaultInvoice invoice2 = new DefaultInvoice(accountId, targetDate, Currency.USD);
        invoiceDao.create(invoice2);

        UUID invoiceId2 = invoice2.getId();

        startDate = endDate;
        endDate = startDate.plusMonths(1);

        DefaultInvoiceItem item5 = new DefaultInvoiceItem(invoiceId2, subscriptionId1, startDate, endDate, "test A", rate1, rate1, Currency.USD);
        invoiceItemDao.create(item5);

        DefaultInvoiceItem item6 = new DefaultInvoiceItem(invoiceId2, subscriptionId2, startDate, endDate, "test B", rate2, rate2, Currency.USD);
        invoiceItemDao.create(item6);

        DefaultInvoiceItem item7 = new DefaultInvoiceItem(invoiceId2, subscriptionId3, startDate, endDate, "test C", rate3, rate3, Currency.USD);
        invoiceItemDao.create(item7);

        // check that each subscription returns the correct number of invoices
        List<Invoice> items1 = invoiceDao.getInvoicesBySubscription(subscriptionId1);
        assertEquals(items1.size(), 2);

        List<Invoice> items2 = invoiceDao.getInvoicesBySubscription(subscriptionId2);
        assertEquals(items2.size(), 2);

        List<Invoice> items3 = invoiceDao.getInvoicesBySubscription(subscriptionId3);
        assertEquals(items3.size(), 2);

        List<Invoice> items4 = invoiceDao.getInvoicesBySubscription(subscriptionId4);
        assertEquals(items4.size(), 1);
    }
    
    @Test
    public void testAccountBalance() {
        UUID accountId = UUID.randomUUID();
        DateTime targetDate1 = new DateTime(2011, 10, 6, 0, 0, 0, 0);
        Invoice invoice1 = new DefaultInvoice(accountId, targetDate1, Currency.USD);
        invoiceDao.create(invoice1);

        DateTime startDate = new DateTime(2011, 3, 1, 0, 0, 0, 0);
        DateTime endDate = startDate.plusMonths(1);

        BigDecimal rate1 = new BigDecimal("17.0");
        BigDecimal rate2 = new BigDecimal("42.0");

        DefaultInvoiceItem item1 = new DefaultInvoiceItem(invoice1.getId(), UUID.randomUUID(), startDate, endDate, "test A", rate1, rate1, Currency.USD);
        invoiceItemDao.create(item1);

        DefaultInvoiceItem item2 = new DefaultInvoiceItem(invoice1.getId(), UUID.randomUUID(), startDate, endDate, "test B", rate2, rate2, Currency.USD);
        invoiceItemDao.create(item2);

        BigDecimal payment1 = new BigDecimal("48.0");
        
        // TODO - reenable when DefaultInvoicePayement is visible in this branch
        //InvoicePayment payment = new DefaultInvoicePayment(invoice1.getId(), new DateTime(), payment1, Currency.USD);
        //invoicePaymentDao.create(payment);
        //
        //BigDecimal balance = invoiceDao.getAccountBalance(accountId);
        //assertEquals(balance.compareTo(rate1.add(rate2).subtract(payment1)), 0);

    }
    
    @Test
    public void testAccountBalanceWithNoPayments() {
        UUID accountId = UUID.randomUUID();
        DateTime targetDate1 = new DateTime(2011, 10, 6, 0, 0, 0, 0);
        Invoice invoice1 = new DefaultInvoice(accountId, targetDate1, Currency.USD);
        invoiceDao.create(invoice1);

<<<<<<< HEAD
    @Test
    public void testGetInvoicesForAccountAfterDate() {
        UUID accountId = UUID.randomUUID();
        DateTime targetDate1 = new DateTime(2011, 10, 6, 0, 0, 0, 0);
        Invoice invoice1 = new DefaultInvoice(accountId, targetDate1, Currency.USD);
        invoiceDao.create(invoice1);

        DateTime targetDate2 = new DateTime(2011, 12, 6, 0, 0, 0, 0);
        Invoice invoice2 = new DefaultInvoice(accountId, targetDate2, Currency.USD);
        invoiceDao.create(invoice2);


        List<Invoice> invoices;
        invoices = invoiceDao.getInvoicesByAccount(accountId, new DateTime(2011, 1, 1, 0, 0, 0, 0));
        assertEquals(invoices.size(), 2);

        invoices = invoiceDao.getInvoicesByAccount(accountId, new DateTime(2011, 10, 6, 0, 0, 0, 0));
        assertEquals(invoices.size(), 2);

        invoices = invoiceDao.getInvoicesByAccount(accountId, new DateTime(2011, 10, 11, 0, 0, 0, 0));
        assertEquals(invoices.size(), 1);

        invoices = invoiceDao.getInvoicesByAccount(accountId, new DateTime(2011, 12, 6, 0, 0, 0, 0));
        assertEquals(invoices.size(), 1);

        invoices = invoiceDao.getInvoicesByAccount(accountId, new DateTime(2012, 1, 1, 0, 0, 0, 0));
        assertEquals(invoices.size(), 0);
    }

    @Test
    public void testAccountBalance() {
        UUID accountId = UUID.randomUUID();
        DateTime targetDate1 = new DateTime(2011, 10, 6, 0, 0, 0, 0);
        Invoice invoice1 = new DefaultInvoice(accountId, targetDate1, Currency.USD);
        invoiceDao.create(invoice1);

        DateTime startDate = new DateTime(2011, 3, 1, 0, 0, 0, 0);
        DateTime endDate = startDate.plusMonths(1);

        BigDecimal rate1 = new BigDecimal("17.0");
        BigDecimal rate2 = new BigDecimal("42.0");

        DefaultInvoiceItem item1 = new DefaultInvoiceItem(invoice1.getId(), UUID.randomUUID(), startDate, endDate, "test A", rate1, rate1, Currency.USD);
        invoiceItemDao.create(item1);

        DefaultInvoiceItem item2 = new DefaultInvoiceItem(invoice1.getId(), UUID.randomUUID(), startDate, endDate, "test B", rate2, rate2, Currency.USD);
        invoiceItemDao.create(item2);

        BigDecimal payment1 = new BigDecimal("48.0");
        InvoicePayment payment = new DefaultInvoicePayment(invoice1.getId(), new DateTime(), payment1, Currency.USD);
        invoicePaymentDao.create(payment);

        BigDecimal balance = invoiceDao.getAccountBalance(accountId);
        assertEquals(balance.compareTo(rate1.add(rate2).subtract(payment1)), 0);
    }

    @Test
    public void testAccountBalanceWithNoPayments() {
        UUID accountId = UUID.randomUUID();
        DateTime targetDate1 = new DateTime(2011, 10, 6, 0, 0, 0, 0);
        Invoice invoice1 = new DefaultInvoice(accountId, targetDate1, Currency.USD);
        invoiceDao.create(invoice1);

=======
>>>>>>> e3892f03
        DateTime startDate = new DateTime(2011, 3, 1, 0, 0, 0, 0);
        DateTime endDate = startDate.plusMonths(1);

        BigDecimal rate1 = new BigDecimal("17.0");
        BigDecimal rate2 = new BigDecimal("42.0");

        DefaultInvoiceItem item1 = new DefaultInvoiceItem(invoice1.getId(), UUID.randomUUID(), startDate, endDate, "test A", rate1, rate1, Currency.USD);
        invoiceItemDao.create(item1);

        DefaultInvoiceItem item2 = new DefaultInvoiceItem(invoice1.getId(), UUID.randomUUID(), startDate, endDate, "test B", rate2, rate2, Currency.USD);
        invoiceItemDao.create(item2);

        BigDecimal balance = invoiceDao.getAccountBalance(accountId);
        assertEquals(balance.compareTo(rate1.add(rate2)), 0);
    }

<<<<<<< HEAD
    @Test
    public void testAccountBalanceWithNoInvoiceItems() {
        UUID accountId = UUID.randomUUID();
        DateTime targetDate1 = new DateTime(2011, 10, 6, 0, 0, 0, 0);
        Invoice invoice1 = new DefaultInvoice(accountId, targetDate1, Currency.USD);
        invoiceDao.create(invoice1);

        BigDecimal payment1 = new BigDecimal("48.0");
        InvoicePayment payment = new DefaultInvoicePayment(invoice1.getId(), new DateTime(), payment1, Currency.USD);
        invoicePaymentDao.create(payment);

        BigDecimal balance = invoiceDao.getAccountBalance(accountId);
        assertEquals(balance.compareTo(BigDecimal.ZERO.subtract(payment1)), 0);
    }
    
    @Test
    public void testGetUnpaidInvoicesByAccountId() {
=======

    @Test
    public void testAccountBalanceWithNoInvoiceItems() {
>>>>>>> e3892f03
        UUID accountId = UUID.randomUUID();
        DateTime targetDate1 = new DateTime(2011, 10, 6, 0, 0, 0, 0);
        Invoice invoice1 = new DefaultInvoice(accountId, targetDate1, Currency.USD);
        invoiceDao.create(invoice1);

<<<<<<< HEAD
        DateTime startDate = new DateTime(2011, 3, 1, 0, 0, 0, 0);
        DateTime endDate = startDate.plusMonths(1);

        BigDecimal rate1 = new BigDecimal("17.0");
        BigDecimal rate2 = new BigDecimal("42.0");

        DefaultInvoiceItem item1 = new DefaultInvoiceItem(invoice1.getId(), UUID.randomUUID(), startDate, endDate, "test A", rate1, rate1, Currency.USD);
        invoiceItemDao.create(item1);

        DefaultInvoiceItem item2 = new DefaultInvoiceItem(invoice1.getId(), UUID.randomUUID(), startDate, endDate, "test B", rate2, rate2, Currency.USD);
        invoiceItemDao.create(item2);

        DateTime upToDate;
        Collection<Invoice> invoices;
        
        upToDate = new DateTime(2011, 1, 1, 0, 0, 0, 0);
        invoices = invoiceDao.getUnpaidInvoicesByAccountId(accountId, upToDate);
        assertEquals(invoices.size(), 0);
        
        upToDate = new DateTime(2012, 1, 1, 0, 0, 0, 0);
        invoices = invoiceDao.getUnpaidInvoicesByAccountId(accountId, upToDate);
        assertEquals(invoices.size(), 1);

        DateTime targetDate2 = new DateTime(2011, 7, 1, 0, 0, 0, 0);
        Invoice invoice2 = new DefaultInvoice(accountId, targetDate2, Currency.USD);
        invoiceDao.create(invoice2);

        DateTime startDate2 = new DateTime(2011, 6, 1, 0, 0, 0, 0);
        DateTime endDate2 = startDate2.plusMonths(3);

        BigDecimal rate3 = new BigDecimal("21.0");

        DefaultInvoiceItem item3 = new DefaultInvoiceItem(invoice2.getId(), UUID.randomUUID(), startDate2, endDate2, "test C", rate3, rate3, Currency.USD);
        invoiceItemDao.create(item3);

        upToDate = new DateTime(2011, 1, 1, 0, 0, 0, 0);
        invoices = invoiceDao.getUnpaidInvoicesByAccountId(accountId, upToDate);
        assertEquals(invoices.size(), 0);

        upToDate = new DateTime(2012, 1, 1, 0, 0, 0, 0);
        invoices = invoiceDao.getUnpaidInvoicesByAccountId(accountId, upToDate);
        assertEquals(invoices.size(), 2);
=======
        // TODO - reenable when DefaultInvoicePayement is visible in this branch
        //BigDecimal payment1 = new BigDecimal("48.0");
        //InvoicePayment payment = new DefaultInvoicePayment(invoice1.getId(), new DateTime(), payment1, Currency.USD);
        //invoicePaymentDao.create(payment);
        //
        //BigDecimal balance = invoiceDao.getAccountBalance(accountId);
        //assertEquals(balance.compareTo(BigDecimal.ZERO.subtract(payment1)), 0);
>>>>>>> e3892f03
    }
}<|MERGE_RESOLUTION|>--- conflicted
+++ resolved
@@ -311,37 +311,6 @@
         Invoice invoice1 = new DefaultInvoice(accountId, targetDate1, Currency.USD);
         invoiceDao.create(invoice1);
 
-        DateTime startDate = new DateTime(2011, 3, 1, 0, 0, 0, 0);
-        DateTime endDate = startDate.plusMonths(1);
-
-        BigDecimal rate1 = new BigDecimal("17.0");
-        BigDecimal rate2 = new BigDecimal("42.0");
-
-        DefaultInvoiceItem item1 = new DefaultInvoiceItem(invoice1.getId(), UUID.randomUUID(), startDate, endDate, "test A", rate1, rate1, Currency.USD);
-        invoiceItemDao.create(item1);
-
-        DefaultInvoiceItem item2 = new DefaultInvoiceItem(invoice1.getId(), UUID.randomUUID(), startDate, endDate, "test B", rate2, rate2, Currency.USD);
-        invoiceItemDao.create(item2);
-
-        BigDecimal payment1 = new BigDecimal("48.0");
-        
-        // TODO - reenable when DefaultInvoicePayement is visible in this branch
-        //InvoicePayment payment = new DefaultInvoicePayment(invoice1.getId(), new DateTime(), payment1, Currency.USD);
-        //invoicePaymentDao.create(payment);
-        //
-        //BigDecimal balance = invoiceDao.getAccountBalance(accountId);
-        //assertEquals(balance.compareTo(rate1.add(rate2).subtract(payment1)), 0);
-
-    }
-    
-    @Test
-    public void testAccountBalanceWithNoPayments() {
-        UUID accountId = UUID.randomUUID();
-        DateTime targetDate1 = new DateTime(2011, 10, 6, 0, 0, 0, 0);
-        Invoice invoice1 = new DefaultInvoice(accountId, targetDate1, Currency.USD);
-        invoiceDao.create(invoice1);
-
-<<<<<<< HEAD
     @Test
     public void testGetInvoicesForAccountAfterDate() {
         UUID accountId = UUID.randomUUID();
@@ -405,8 +374,6 @@
         Invoice invoice1 = new DefaultInvoice(accountId, targetDate1, Currency.USD);
         invoiceDao.create(invoice1);
 
-=======
->>>>>>> e3892f03
         DateTime startDate = new DateTime(2011, 3, 1, 0, 0, 0, 0);
         DateTime endDate = startDate.plusMonths(1);
 
@@ -423,7 +390,6 @@
         assertEquals(balance.compareTo(rate1.add(rate2)), 0);
     }
 
-<<<<<<< HEAD
     @Test
     public void testAccountBalanceWithNoInvoiceItems() {
         UUID accountId = UUID.randomUUID();
@@ -441,17 +407,11 @@
     
     @Test
     public void testGetUnpaidInvoicesByAccountId() {
-=======
-
-    @Test
-    public void testAccountBalanceWithNoInvoiceItems() {
->>>>>>> e3892f03
-        UUID accountId = UUID.randomUUID();
-        DateTime targetDate1 = new DateTime(2011, 10, 6, 0, 0, 0, 0);
-        Invoice invoice1 = new DefaultInvoice(accountId, targetDate1, Currency.USD);
-        invoiceDao.create(invoice1);
-
-<<<<<<< HEAD
+        UUID accountId = UUID.randomUUID();
+        DateTime targetDate1 = new DateTime(2011, 10, 6, 0, 0, 0, 0);
+        Invoice invoice1 = new DefaultInvoice(accountId, targetDate1, Currency.USD);
+        invoiceDao.create(invoice1);
+
         DateTime startDate = new DateTime(2011, 3, 1, 0, 0, 0, 0);
         DateTime endDate = startDate.plusMonths(1);
 
@@ -494,14 +454,5 @@
         upToDate = new DateTime(2012, 1, 1, 0, 0, 0, 0);
         invoices = invoiceDao.getUnpaidInvoicesByAccountId(accountId, upToDate);
         assertEquals(invoices.size(), 2);
-=======
-        // TODO - reenable when DefaultInvoicePayement is visible in this branch
-        //BigDecimal payment1 = new BigDecimal("48.0");
-        //InvoicePayment payment = new DefaultInvoicePayment(invoice1.getId(), new DateTime(), payment1, Currency.USD);
-        //invoicePaymentDao.create(payment);
-        //
-        //BigDecimal balance = invoiceDao.getAccountBalance(accountId);
-        //assertEquals(balance.compareTo(BigDecimal.ZERO.subtract(payment1)), 0);
->>>>>>> e3892f03
     }
 }