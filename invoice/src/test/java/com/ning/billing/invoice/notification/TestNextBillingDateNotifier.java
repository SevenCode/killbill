--- conflicted
+++ resolved
@@ -125,11 +125,7 @@
 	}
 
 	@BeforeMethod(groups={"slow"})
-<<<<<<< HEAD
-	public void cleanup() {
-=======
     public void cleanDb() {
->>>>>>> 87f12511
 	    helper.cleanupAllTables();
 	}
 
