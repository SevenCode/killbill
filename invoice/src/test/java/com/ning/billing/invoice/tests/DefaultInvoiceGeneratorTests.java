--- conflicted
+++ resolved
@@ -28,13 +28,6 @@
 
 import javax.annotation.Nullable;
 
-<<<<<<< HEAD
-import com.ning.billing.invoice.api.InvoiceItem;
-import com.ning.billing.invoice.model.CreditInvoiceItem;
-import com.ning.billing.invoice.model.DefaultInvoice;
-import com.ning.billing.invoice.model.DefaultInvoicePayment;
-=======
->>>>>>> 4541a05e
 import org.joda.time.DateTime;
 import org.testng.annotations.Test;
 
@@ -56,7 +49,10 @@
 import com.ning.billing.invoice.MockBillingEventSet;
 import com.ning.billing.invoice.api.Invoice;
 import com.ning.billing.invoice.api.InvoiceApiException;
+import com.ning.billing.invoice.api.InvoiceItem;
+import com.ning.billing.invoice.model.CreditInvoiceItem;
 import com.ning.billing.invoice.model.DefaultInvoiceGenerator;
+import com.ning.billing.invoice.model.DefaultInvoice;
 import com.ning.billing.invoice.model.DefaultInvoicePayment;
 import com.ning.billing.invoice.model.FixedPriceInvoiceItem;
 import com.ning.billing.invoice.model.InvoiceGenerator;
@@ -104,7 +100,7 @@
 
     @Test
     public void testWithEmptyEventSet() throws InvoiceApiException {
-        MockBillingEventSet events = new MockBillingEventSet();
+        BillingEventSet events = new MockBillingEventSet();
 
         UUID accountId = UUID.randomUUID();
         Invoice invoice = generator.generateInvoice(accountId, events, null, new DateTime(), Currency.USD);
@@ -114,7 +110,7 @@
 
     @Test
     public void testWithSingleMonthlyEvent() throws InvoiceApiException, CatalogApiException {
-        MockBillingEventSet events = new MockBillingEventSet();
+        BillingEventSet events = new MockBillingEventSet();
 
         Subscription sub = createZombieSubscription();
         DateTime startDate = buildDateTime(2011, 9, 1);
@@ -150,7 +146,7 @@
 
     @Test
     public void testWithSingleMonthlyEventWithLeadingProRation() throws InvoiceApiException, CatalogApiException {
-        MockBillingEventSet events = new MockBillingEventSet();
+        BillingEventSet events = new MockBillingEventSet();
 
         Subscription sub = createZombieSubscription();
         DateTime startDate = buildDateTime(2011, 9, 1);
@@ -176,7 +172,7 @@
 
     @Test
     public void testTwoMonthlySubscriptionsWithAlignedBillingDates() throws InvoiceApiException, CatalogApiException {
-        MockBillingEventSet events = new MockBillingEventSet();
+        BillingEventSet events = new MockBillingEventSet();
 
         Plan plan1 = new MockPlan();
         BigDecimal rate1 = FIVE;
@@ -205,7 +201,7 @@
 
     @Test
     public void testOnePlan_TwoMonthlyPhases_ChangeImmediate() throws InvoiceApiException, CatalogApiException {
-        MockBillingEventSet events = new MockBillingEventSet();
+        BillingEventSet events = new MockBillingEventSet();
 
         Plan plan1 = new MockPlan();
         BigDecimal rate1 = FIVE;
@@ -242,7 +238,7 @@
 
     @Test
     public void testOnePlan_ThreeMonthlyPhases_ChangeEOT() throws InvoiceApiException, CatalogApiException {
-        MockBillingEventSet events = new MockBillingEventSet();
+        BillingEventSet events = new MockBillingEventSet();
 
         Plan plan1 = new MockPlan();
         BigDecimal rate1 = FIVE;
@@ -273,7 +269,7 @@
 
     @Test
     public void testSingleEventWithExistingInvoice() throws InvoiceApiException, CatalogApiException {
-        MockBillingEventSet events = new MockBillingEventSet();
+        BillingEventSet events = new MockBillingEventSet();
 
         Subscription sub = createZombieSubscription();
         DateTime startDate = buildDateTime(2011, 9, 1);
@@ -349,7 +345,7 @@
 
         BigDecimal expectedAmount;
         List<Invoice> invoices = new ArrayList<Invoice>();
-        MockBillingEventSet events = new MockBillingEventSet();
+        BillingEventSet events = new MockBillingEventSet();
 
         // on 1/5/2011, create subscription 1 (trial)
         events.add(createBillingEvent(subscriptionId1, plan1StartDate, plan1, plan1Phase1, 5));
@@ -462,7 +458,7 @@
     public void testZeroDollarEvents() throws InvoiceApiException, CatalogApiException {
         Plan plan = new MockPlan();
         PlanPhase planPhase = createMockMonthlyPlanPhase(ZERO);
-        MockBillingEventSet events = new MockBillingEventSet();
+        BillingEventSet events = new MockBillingEventSet();
         DateTime targetDate = buildDateTime(2011, 1, 1);
         events.add(createBillingEvent(UUID.randomUUID(), targetDate, plan, planPhase, 1));
 
@@ -475,7 +471,7 @@
     public void testEndDateIsCorrect() throws InvoiceApiException, CatalogApiException {
         Plan plan = new MockPlan();
         PlanPhase planPhase = createMockMonthlyPlanPhase(ZERO);
-        MockBillingEventSet events = new MockBillingEventSet();
+        BillingEventSet events = new MockBillingEventSet();
         DateTime targetDate = new DateTime();
         events.add(createBillingEvent(UUID.randomUUID(), targetDate, plan, planPhase, targetDate.getDayOfMonth()));
 
@@ -500,7 +496,7 @@
 
         DateTime changeDate = new DateTime("2012-04-1T00:00:00.000-08:00");
 
-        MockBillingEventSet events = new MockBillingEventSet();
+        BillingEventSet events = new MockBillingEventSet();
 
         BillingEvent event1 = createMockBillingEvent(null, subscription, new DateTime("2012-01-1T00:00:00.000-08:00"),
                 plan, phase1,
@@ -537,7 +533,7 @@
         BigDecimal fixedCost = TEN;
         PlanPhase phase1 = createMockMonthlyPlanPhase(monthlyRate, fixedCost, PhaseType.TRIAL);
 
-        MockBillingEventSet events = new MockBillingEventSet();
+        BillingEventSet events = new MockBillingEventSet();
         UUID subscriptionId = UUID.randomUUID();
         UUID accountId = UUID.randomUUID();
 
@@ -573,7 +569,7 @@
         PlanPhase phase1 = createMockMonthlyPlanPhase(null, fixedCost1, PhaseType.TRIAL);
         PlanPhase phase2 = createMockMonthlyPlanPhase(null, fixedCost2, PhaseType.EVERGREEN);
 
-        MockBillingEventSet events = new MockBillingEventSet();
+        BillingEventSet events = new MockBillingEventSet();
         UUID subscriptionId = UUID.randomUUID();
         UUID accountId = UUID.randomUUID();
 
@@ -604,7 +600,7 @@
 
     @Test
     public void testNutsFailure() throws InvoiceApiException, CatalogApiException {
-        MockBillingEventSet events = new MockBillingEventSet();
+        BillingEventSet events = new MockBillingEventSet();
         UUID subscriptionId = UUID.randomUUID();
         UUID accountId = UUID.randomUUID();
         final int BILL_CYCLE_DAY = 15;
@@ -660,7 +656,7 @@
     @Test(expectedExceptions = {InvoiceApiException.class})
     public void testTargetDateRestrictionFailure() throws InvoiceApiException, CatalogApiException {
         DateTime targetDate = DateTime.now().plusMonths(60);
-        MockBillingEventSet events = new MockBillingEventSet();
+        BillingEventSet events = new MockBillingEventSet();
         Plan plan1 = new MockPlan();
         PlanPhase phase1 = createMockMonthlyPlanPhase(null, ZERO, PhaseType.TRIAL);
         events.add(createBillingEvent(UUID.randomUUID(), DateTime.now(), plan1, phase1, 1));
@@ -707,7 +703,7 @@
                 billCycleDay, BillingModeType.IN_ADVANCE, "Test", 1L, SubscriptionTransitionType.CREATE);
     }
 
-    private void testInvoiceGeneration(final UUID accountId, final MockBillingEventSet events, final List<Invoice> existingInvoices,
+    private void testInvoiceGeneration(final UUID accountId, final BillingEventSet events, final List<Invoice> existingInvoices,
                                        final DateTime targetDate, final int expectedNumberOfItems,
                                        final BigDecimal expectedAmount) throws InvoiceApiException {
         Currency currency = Currency.USD;
@@ -733,7 +729,7 @@
         MockInternationalPrice price20 = new MockInternationalPrice(new DefaultPrice(TWENTY, Currency.USD));
         PlanPhase basePlanEvergreen = new MockPlanPhase(price10, null, BillingPeriod.MONTHLY, PhaseType.EVERGREEN);
 
-        MockBillingEventSet events = new MockBillingEventSet();
+        BillingEventSet events = new MockBillingEventSet();
         events.add(createBillingEvent(baseSubscription.getId(), april25, basePlan, basePlanEvergreen, 25));
 
         // generate invoice
@@ -795,7 +791,7 @@
         MockInternationalPrice price10 = new MockInternationalPrice(new DefaultPrice(TEN, Currency.USD));
         PlanPhase originalPlanEvergreen = new MockPlanPhase(price10, null, BillingPeriod.MONTHLY, PhaseType.EVERGREEN);
 
-        MockBillingEventSet events = new MockBillingEventSet();
+        BillingEventSet events = new MockBillingEventSet();
         events.add(createBillingEvent(originalSubscription.getId(), april25, originalPlan, originalPlanEvergreen, 25));
 
         Invoice invoice1 = generator.generateInvoice(accountId, events, null, april25, Currency.USD);
@@ -842,12 +838,7 @@
 
     @Test(enabled=false)
     public void testAutoInvoiceOff() {
-<<<<<<< HEAD
-        BillingEventSet eventSet = new BillingEventSet();
-
-=======
-        BillingEventSet eventSet = new MockBillingEventSet();
->>>>>>> 4541a05e
+        //BillingEventSet eventSet = new MockBillingEventSet();
         fail();
     }
 
