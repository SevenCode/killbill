--- conflicted
+++ resolved
@@ -44,13 +44,9 @@
             @JsonProperty("retryCount") Integer retryCount,
             @JsonProperty("currency") String currency,
             @JsonProperty("status") String status,
-            @JsonProperty("accountId") UUID accountId,
             @JsonProperty("externalBundleKeys") String bundleKeys) {
-<<<<<<< HEAD
         super(amount, paidAmount, accountId, invoiceId, paymentId, requestedDate, effectiveDate, retryCount, currency, status);
-=======
-        super(amount, paidAmount, invoiceId, paymentId, requestedDate, effectiveDate, retryCount, currency, status, accountId);
->>>>>>> 962d1a00
+
         this.bundleKeys = bundleKeys;
     }
 
