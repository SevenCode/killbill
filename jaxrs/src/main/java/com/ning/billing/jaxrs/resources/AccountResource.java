/*
 * Copyright 2010-2013 Ning, Inc.
 *
 * Ning licenses this file to you under the Apache License, version 2.0
 * (the "License"); you may not use this file except in compliance with the
 * License.  You may obtain a copy of the License at:
 *
 *    http://www.apache.org/licenses/LICENSE-2.0
 *
 * Unless required by applicable law or agreed to in writing, software
 * distributed under the License is distributed on an "AS IS" BASIS, WITHOUT
 * WARRANTIES OR CONDITIONS OF ANY KIND, either express or implied.  See the
 * License for the specific language governing permissions and limitations
 * under the License.
 */

package com.ning.billing.jaxrs.resources;

import java.io.IOException;
import java.io.OutputStream;
import java.math.BigDecimal;
import java.net.URI;
import java.util.ArrayList;
import java.util.Collection;
import java.util.Collections;
import java.util.LinkedList;
import java.util.List;
import java.util.UUID;

import javax.servlet.http.HttpServletRequest;
import javax.ws.rs.Consumes;
import javax.ws.rs.DELETE;
import javax.ws.rs.DefaultValue;
import javax.ws.rs.GET;
import javax.ws.rs.HeaderParam;
import javax.ws.rs.POST;
import javax.ws.rs.PUT;
import javax.ws.rs.Path;
import javax.ws.rs.PathParam;
import javax.ws.rs.Produces;
import javax.ws.rs.QueryParam;
import javax.ws.rs.WebApplicationException;
import javax.ws.rs.core.Response;
import javax.ws.rs.core.Response.Status;
import javax.ws.rs.core.StreamingOutput;
import javax.ws.rs.core.UriInfo;

import com.ning.billing.ErrorCode;
import com.ning.billing.ObjectType;
import com.ning.billing.account.api.Account;
import com.ning.billing.account.api.AccountApiException;
import com.ning.billing.account.api.AccountData;
import com.ning.billing.account.api.AccountEmail;
import com.ning.billing.account.api.AccountUserApi;
import com.ning.billing.account.api.MutableAccountData;
import com.ning.billing.clock.Clock;
import com.ning.billing.entitlement.api.SubscriptionApi;
import com.ning.billing.entitlement.api.SubscriptionApiException;
import com.ning.billing.entitlement.api.SubscriptionBundle;
import com.ning.billing.invoice.api.Invoice;
import com.ning.billing.invoice.api.InvoicePayment;
import com.ning.billing.invoice.api.InvoicePaymentApi;
import com.ning.billing.invoice.api.InvoiceUserApi;
import com.ning.billing.jaxrs.json.AccountEmailJson;
import com.ning.billing.jaxrs.json.AccountJson;
import com.ning.billing.jaxrs.json.AccountTimelineJson;
import com.ning.billing.jaxrs.json.BundleJson;
import com.ning.billing.jaxrs.json.ChargebackJson;
import com.ning.billing.jaxrs.json.CustomFieldJson;
import com.ning.billing.jaxrs.json.InvoiceEmailJson;
import com.ning.billing.jaxrs.json.InvoiceJson;
import com.ning.billing.jaxrs.json.OverdueStateJson;
import com.ning.billing.jaxrs.json.PaymentJson;
import com.ning.billing.jaxrs.json.PaymentMethodJson;
import com.ning.billing.jaxrs.json.RefundJson;
import com.ning.billing.jaxrs.util.Context;
import com.ning.billing.jaxrs.util.JaxrsUriBuilder;
import com.ning.billing.overdue.OverdueApiException;
import com.ning.billing.overdue.OverdueState;
import com.ning.billing.overdue.OverdueUserApi;
import com.ning.billing.overdue.config.api.OverdueException;
import com.ning.billing.payment.api.Payment;
import com.ning.billing.payment.api.PaymentApi;
import com.ning.billing.payment.api.PaymentApiException;
import com.ning.billing.payment.api.PaymentMethod;
import com.ning.billing.payment.api.Refund;
import com.ning.billing.util.api.AuditUserApi;
import com.ning.billing.util.api.CustomFieldApiException;
import com.ning.billing.util.api.CustomFieldUserApi;
import com.ning.billing.util.api.TagApiException;
import com.ning.billing.util.api.TagDefinitionApiException;
import com.ning.billing.util.api.TagUserApi;
import com.ning.billing.util.audit.AuditLogsForBundles;
import com.ning.billing.util.audit.AuditLogsForInvoicePayments;
import com.ning.billing.util.audit.AuditLogsForInvoices;
import com.ning.billing.util.audit.AuditLogsForPayments;
import com.ning.billing.util.audit.AuditLogsForRefunds;
import com.ning.billing.util.callcontext.CallContext;
import com.ning.billing.util.callcontext.TenantContext;
import com.ning.billing.util.entity.Pagination;
import com.ning.billing.util.tag.ControlTagType;

import com.fasterxml.jackson.core.JsonGenerator;
import com.google.common.base.Function;
import com.google.common.collect.ArrayListMultimap;
import com.google.common.collect.Collections2;
<<<<<<< HEAD
=======
import com.google.common.collect.ImmutableMap;
>>>>>>> 66515290
import com.google.common.collect.Multimap;
import com.google.inject.Inject;
import com.google.inject.Singleton;

import static javax.ws.rs.core.MediaType.APPLICATION_JSON;

@Singleton
@Path(JaxrsResource.ACCOUNTS_PATH)
public class AccountResource extends JaxRsResourceBase {

    private static final String ID_PARAM_NAME = "accountId";

    private final SubscriptionApi subscriptionApi;
    private final InvoiceUserApi invoiceApi;
    private final InvoicePaymentApi invoicePaymentApi;
    private final PaymentApi paymentApi;
    private final OverdueUserApi overdueApi;

    @Inject
    public AccountResource(final JaxrsUriBuilder uriBuilder,
                           final AccountUserApi accountApi,
                           final InvoiceUserApi invoiceApi,
                           final InvoicePaymentApi invoicePaymentApi,
                           final PaymentApi paymentApi,
                           final TagUserApi tagUserApi,
                           final AuditUserApi auditUserApi,
                           final CustomFieldUserApi customFieldUserApi,
                           final SubscriptionApi subscriptionApi,
                           final OverdueUserApi overdueApi,
                           final Clock clock,
                           final Context context) {
        super(uriBuilder, tagUserApi, customFieldUserApi, auditUserApi, accountApi, clock, context);
        this.subscriptionApi = subscriptionApi;
        this.invoiceApi = invoiceApi;
        this.invoicePaymentApi = invoicePaymentApi;
        this.paymentApi = paymentApi;
        this.overdueApi = overdueApi;
    }

    @GET
    @Path("/{accountId:" + UUID_PATTERN + "}")
    @Produces(APPLICATION_JSON)
    public Response getAccount(@PathParam("accountId") final String accountId,
                               @QueryParam(QUERY_ACCOUNT_WITH_BALANCE) @DefaultValue("false") final Boolean accountWithBalance,
                               @QueryParam(QUERY_ACCOUNT_WITH_BALANCE_AND_CBA) @DefaultValue("false") final Boolean accountWithBalanceAndCBA,
                               @javax.ws.rs.core.Context final HttpServletRequest request) throws AccountApiException {
        final TenantContext tenantContext = context.createContext(request);
        final Account account = accountUserApi.getAccountById(UUID.fromString(accountId), tenantContext);
        final AccountJson accountJson = getAccount(account, accountWithBalance, accountWithBalanceAndCBA, tenantContext);
        return Response.status(Status.OK).entity(accountJson).build();
    }

    @GET
    @Path("/" + PAGINATION)
    @Produces(APPLICATION_JSON)
    public Response getAccounts(@QueryParam(QUERY_SEARCH_OFFSET) @DefaultValue("0") final Long offset,
                                @QueryParam(QUERY_SEARCH_LIMIT) @DefaultValue("100") final Long limit,
                                @QueryParam(QUERY_ACCOUNT_WITH_BALANCE) @DefaultValue("false") final Boolean accountWithBalance,
                                @QueryParam(QUERY_ACCOUNT_WITH_BALANCE_AND_CBA) @DefaultValue("false") final Boolean accountWithBalanceAndCBA,
                                @javax.ws.rs.core.Context final HttpServletRequest request) throws AccountApiException {
        final TenantContext tenantContext = context.createContext(request);
        final Pagination<Account> accounts = accountUserApi.getAccounts(offset, limit, tenantContext);
        final URI nextPageUri = uriBuilder.nextPage(AccountResource.class, "getAccounts", accounts.getNextOffset(), limit, ImmutableMap.<String, String>of());
        return buildStreamingAccountsResponse(accounts, accountWithBalance, accountWithBalanceAndCBA, nextPageUri, tenantContext);
    }

    @GET
    @Path("/" + SEARCH + "/{searchKey:" + ANYTHING_PATTERN + "}")
    @Produces(APPLICATION_JSON)
    public Response searchAccounts(@PathParam("searchKey") final String searchKey,
                                   @QueryParam(QUERY_SEARCH_OFFSET) @DefaultValue("0") final Long offset,
                                   @QueryParam(QUERY_SEARCH_LIMIT) @DefaultValue("100") final Long limit,
                                   @QueryParam(QUERY_ACCOUNT_WITH_BALANCE) @DefaultValue("false") final Boolean accountWithBalance,
                                   @QueryParam(QUERY_ACCOUNT_WITH_BALANCE_AND_CBA) @DefaultValue("false") final Boolean accountWithBalanceAndCBA,
                                   @javax.ws.rs.core.Context final HttpServletRequest request) throws AccountApiException {
        final TenantContext tenantContext = context.createContext(request);
        final Pagination<Account> accounts = accountUserApi.searchAccounts(searchKey, offset, limit, tenantContext);
<<<<<<< HEAD

=======
        final URI nextPageUri = uriBuilder.nextPage(AccountResource.class, "searchAccounts", accounts.getNextOffset(), limit, ImmutableMap.<String, String>of("searchKey", searchKey));
        return buildStreamingAccountsResponse(accounts, accountWithBalance, accountWithBalanceAndCBA, nextPageUri, tenantContext);
    }

    private Response buildStreamingAccountsResponse(final Pagination<Account> accounts, final Boolean accountWithBalance,
                                                    final Boolean accountWithBalanceAndCBA, final URI nextPageUri, final TenantContext tenantContext) {
>>>>>>> 66515290
        final StreamingOutput json = new StreamingOutput() {
            @Override
            public void write(final OutputStream output) throws IOException, WebApplicationException {
                final JsonGenerator generator = mapper.getFactory().createJsonGenerator(output);
                generator.configure(JsonGenerator.Feature.AUTO_CLOSE_TARGET, false);

                generator.writeStartArray();
                for (final Account account : accounts) {
                    final AccountJson asJson = getAccount(account, accountWithBalance, accountWithBalanceAndCBA, tenantContext);
                    generator.writeObject(asJson);
                }
                generator.writeEndArray();
                generator.close();
            }
        };
        return Response.status(Status.OK)
                       .entity(json)
                       .header(HDR_PAGINATION_CURRENT_OFFSET, accounts.getCurrentOffset())
                       .header(HDR_PAGINATION_NEXT_OFFSET, accounts.getNextOffset())
<<<<<<< HEAD
                       .header(HDR_PAGINATION_TOTAL_NB_RESULTS, accounts.getTotalNbResults())
                       .header(HDR_PAGINATION_NB_RESULTS, accounts.getNbResults())
                       .header(HDR_PAGINATION_NB_RESULTS_FROM_OFFSET, accounts.getNbResultsFromOffset())
=======
                       .header(HDR_PAGINATION_TOTAL_NB_RECORDS, accounts.getTotalNbRecords())
                       .header(HDR_PAGINATION_MAX_NB_RECORDS, accounts.getMaxNbRecords())
                       .header(HDR_PAGINATION_NEXT_PAGE_URI, nextPageUri)
>>>>>>> 66515290
                       .build();
    }

    @GET
    @Path("/{accountId:" + UUID_PATTERN + "}/" + BUNDLES)
    @Produces(APPLICATION_JSON)
    public Response getAccountBundles(@PathParam("accountId") final String accountId,
                                      @QueryParam(QUERY_EXTERNAL_KEY) final String externalKey,
                                      @javax.ws.rs.core.Context final HttpServletRequest request) throws AccountApiException, SubscriptionApiException {
        final TenantContext tenantContext = context.createContext(request);

        final UUID uuid = UUID.fromString(accountId);
        accountUserApi.getAccountById(uuid, tenantContext);

        final List<SubscriptionBundle> bundles = (externalKey != null) ?
                                                 subscriptionApi.getSubscriptionBundlesForAccountIdAndExternalKey(uuid, externalKey, tenantContext) :
                                                 subscriptionApi.getSubscriptionBundlesForAccountId(uuid, tenantContext);

        final Collection<BundleJson> result = Collections2.transform(bundles, new Function<SubscriptionBundle, BundleJson>() {
            @Override
            public BundleJson apply(final SubscriptionBundle input) {
                return new BundleJson(input, null, null, null);
            }
        });
        return Response.status(Status.OK).entity(result).build();
    }

    @GET
    @Produces(APPLICATION_JSON)
    public Response getAccountByKey(@QueryParam(QUERY_EXTERNAL_KEY) final String externalKey,
                                    @QueryParam(QUERY_ACCOUNT_WITH_BALANCE) @DefaultValue("false") final Boolean accountWithBalance,
                                    @QueryParam(QUERY_ACCOUNT_WITH_BALANCE_AND_CBA) @DefaultValue("false") final Boolean accountWithBalanceAndCBA,
                                    @javax.ws.rs.core.Context final HttpServletRequest request) throws AccountApiException {
        final TenantContext tenantContext = context.createContext(request);
        final Account account = accountUserApi.getAccountByKey(externalKey, tenantContext);
        final AccountJson accountJson = getAccount(account, accountWithBalance, accountWithBalanceAndCBA, tenantContext);
        return Response.status(Status.OK).entity(accountJson).build();
    }

    private AccountJson getAccount(final Account account, final Boolean accountWithBalance, final Boolean accountWithBalanceAndCBA, final TenantContext tenantContext) {
        if (accountWithBalanceAndCBA) {
            final BigDecimal accountBalance = invoiceApi.getAccountBalance(account.getId(), tenantContext);
            final BigDecimal accountCBA = invoiceApi.getAccountCBA(account.getId(), tenantContext);
            return new AccountJson(account, accountBalance, accountCBA);
        } else if (accountWithBalance) {
            final BigDecimal accountBalance = invoiceApi.getAccountBalance(account.getId(), tenantContext);
            return new AccountJson(account, accountBalance, null);
        } else {
            return new AccountJson(account, null, null);
        }
    }

    @POST
    @Consumes(APPLICATION_JSON)
    @Produces(APPLICATION_JSON)
    public Response createAccount(final AccountJson json,
                                  @HeaderParam(HDR_CREATED_BY) final String createdBy,
                                  @HeaderParam(HDR_REASON) final String reason,
                                  @HeaderParam(HDR_COMMENT) final String comment,
                                  @javax.ws.rs.core.Context final HttpServletRequest request) throws AccountApiException {
        final AccountData data = json.toAccountData();
        final Account account = accountUserApi.createAccount(data, context.createContext(createdBy, reason, comment, request));
        return uriBuilder.buildResponse(AccountResource.class, "getAccount", account.getId());
    }

    @PUT
    @Consumes(APPLICATION_JSON)
    @Produces(APPLICATION_JSON)
    @Path("/{accountId:" + UUID_PATTERN + "}")
    public Response updateAccount(final AccountJson json,
                                  @PathParam("accountId") final String accountId,
                                  @HeaderParam(HDR_CREATED_BY) final String createdBy,
                                  @HeaderParam(HDR_REASON) final String reason,
                                  @HeaderParam(HDR_COMMENT) final String comment,
                                  @javax.ws.rs.core.Context final HttpServletRequest request) throws AccountApiException {
        final AccountData data = json.toAccountData();
        final UUID uuid = UUID.fromString(accountId);
        accountUserApi.updateAccount(uuid, data, context.createContext(createdBy, reason, comment, request));
        return getAccount(accountId, false, false, request);
    }

    // Not supported
    @DELETE
    @Path("/{accountId:" + UUID_PATTERN + "}")
    @Produces(APPLICATION_JSON)
    public Response cancelAccount(@PathParam("accountId") final String accountId,
                                  @javax.ws.rs.core.Context final HttpServletRequest request) {
        /*
        try {
            accountUserApi.cancelAccount(accountId);
            return Response.status(Status.NO_CONTENT).build();
        } catch (AccountApiException e) {
            log.info(String.format("Failed to cancel account %s", accountId), e);
            return Response.status(Status.BAD_REQUEST).build();
        }
       */
        return Response.status(Status.INTERNAL_SERVER_ERROR).build();
    }

    @GET
    @Path("/{accountId:" + UUID_PATTERN + "}/" + TIMELINE)
    @Produces(APPLICATION_JSON)
    public Response getAccountTimeline(@PathParam("accountId") final String accountIdString,
                                       @QueryParam(QUERY_AUDIT) @DefaultValue("NONE") final AuditMode auditMode,
                                       @javax.ws.rs.core.Context final HttpServletRequest request) throws AccountApiException, PaymentApiException, SubscriptionApiException {
        final TenantContext tenantContext = context.createContext(request);

        final UUID accountId = UUID.fromString(accountIdString);
        final Account account = accountUserApi.getAccountById(accountId, tenantContext);

        // Get the invoices
        final List<Invoice> invoices = invoiceApi.getInvoicesByAccount(account.getId(), tenantContext);
        final AuditLogsForInvoices invoicesAuditLogs = auditUserApi.getAuditLogsForInvoices(invoices, auditMode.getLevel(), tenantContext);

        // Get the payments
        final List<Payment> payments = paymentApi.getAccountPayments(accountId, tenantContext);
        final AuditLogsForPayments paymentsAuditLogs = auditUserApi.getAuditLogsForPayments(payments, auditMode.getLevel(), tenantContext);

        // Get the refunds
        final List<Refund> refunds = paymentApi.getAccountRefunds(account, tenantContext);
        final AuditLogsForRefunds refundsAuditLogs = auditUserApi.getAuditLogsForRefunds(refunds, auditMode.getLevel(), tenantContext);
        final Multimap<UUID, Refund> refundsByPayment = ArrayListMultimap.<UUID, Refund>create();
        for (final Refund refund : refunds) {
            refundsByPayment.put(refund.getPaymentId(), refund);
        }

        // Get the chargebacks
        final List<InvoicePayment> chargebacks = invoicePaymentApi.getChargebacksByAccountId(accountId, tenantContext);
        final AuditLogsForInvoicePayments chargebacksAuditLogs = auditUserApi.getAuditLogsForInvoicePayments(chargebacks, auditMode.getLevel(), tenantContext);
        final Multimap<UUID, InvoicePayment> chargebacksByPayment = ArrayListMultimap.<UUID, InvoicePayment>create();
        for (final InvoicePayment chargeback : chargebacks) {
            chargebacksByPayment.put(chargeback.getPaymentId(), chargeback);
        }

        // Get the bundles
        final List<SubscriptionBundle> bundles = subscriptionApi.getSubscriptionBundlesForAccountId(account.getId(), tenantContext);
        final AuditLogsForBundles bundlesAuditLogs = auditUserApi.getAuditLogsForBundles(bundles, auditMode.getLevel(), tenantContext);

        final AccountTimelineJson json = new AccountTimelineJson(account, invoices, payments, bundles,
                                                                 refundsByPayment, chargebacksByPayment,
                                                                 invoicesAuditLogs, paymentsAuditLogs, refundsAuditLogs,
                                                                 chargebacksAuditLogs, bundlesAuditLogs);
        return Response.status(Status.OK).entity(json).build();
    }

    /*
    * ************************** EMAIL NOTIFICATIONS FOR INVOICES ********************************
    */

    @GET
    @Path("/{accountId:" + UUID_PATTERN + "}/" + EMAIL_NOTIFICATIONS)
    @Produces(APPLICATION_JSON)
    public Response getEmailNotificationsForAccount(@PathParam("accountId") final String accountId,
                                                    @javax.ws.rs.core.Context final HttpServletRequest request) throws AccountApiException {
        final Account account = accountUserApi.getAccountById(UUID.fromString(accountId), context.createContext(request));
        final InvoiceEmailJson invoiceEmailJson = new InvoiceEmailJson(accountId, account.isNotifiedForInvoices());

        return Response.status(Status.OK).entity(invoiceEmailJson).build();
    }

    @PUT
    @Path("/{accountId:" + UUID_PATTERN + "}/" + EMAIL_NOTIFICATIONS)
    @Consumes(APPLICATION_JSON)
    @Produces(APPLICATION_JSON)
    public Response getEmailNotificationsForAccount(final InvoiceEmailJson json,
                                                    @PathParam("accountId") final String accountIdString,
                                                    @HeaderParam(HDR_CREATED_BY) final String createdBy,
                                                    @HeaderParam(HDR_REASON) final String reason,
                                                    @HeaderParam(HDR_COMMENT) final String comment,
                                                    @javax.ws.rs.core.Context final HttpServletRequest request) throws AccountApiException {
        final CallContext callContext = context.createContext(createdBy, reason, comment, request);

        final UUID accountId = UUID.fromString(accountIdString);
        final Account account = accountUserApi.getAccountById(accountId, callContext);

        final MutableAccountData mutableAccountData = account.toMutableAccountData();
        mutableAccountData.setIsNotifiedForInvoices(json.isNotifiedForInvoices());
        accountUserApi.updateAccount(accountId, mutableAccountData, callContext);

        return Response.status(Status.OK).build();
    }


    /*
     * ************************** INVOICE CBA REBALANCING ********************************
     */
    @POST
    @Path("/{accountId:" + UUID_PATTERN + "}/" + CBA_REBALANCING)
    @Consumes(APPLICATION_JSON)
    @Produces(APPLICATION_JSON)
    public Response rebalanceExistingCBAOnAccount(@PathParam("accountId") final String accountIdString,
                                                  @HeaderParam(HDR_CREATED_BY) final String createdBy,
                                                  @HeaderParam(HDR_REASON) final String reason,
                                                  @HeaderParam(HDR_COMMENT) final String comment,
                                                  @javax.ws.rs.core.Context final HttpServletRequest request) throws AccountApiException {

        final CallContext callContext = context.createContext(createdBy, reason, comment, request);
        final UUID accountId = UUID.fromString(accountIdString);

        invoiceApi.consumeExstingCBAOnAccountWithUnpaidInvoices(accountId, callContext);
        return Response.status(Status.OK).build();
    }


        /*
     * ************************** INVOICES ********************************
     */

    @GET
    @Path("/{accountId:" + UUID_PATTERN + "}/" + INVOICES)
    @Produces(APPLICATION_JSON)
    public Response getInvoices(@PathParam("accountId") final String accountId,
                                @QueryParam(QUERY_INVOICE_WITH_ITEMS) @DefaultValue("false") final boolean withItems,
                                @QueryParam(QUERY_UNPAID_INVOICES_ONLY) @DefaultValue("false") final boolean unpaidInvoicesOnly,
                                @QueryParam(QUERY_AUDIT) @DefaultValue("NONE") final AuditMode auditMode,
                                @javax.ws.rs.core.Context final HttpServletRequest request) throws AccountApiException {
        final TenantContext tenantContext = context.createContext(request);

        // Verify the account exists
        accountUserApi.getAccountById(UUID.fromString(accountId), tenantContext);


        final List<Invoice> invoices = unpaidInvoicesOnly ?
                                       new ArrayList<Invoice>(invoiceApi.getUnpaidInvoicesByAccountId(UUID.fromString(accountId), null, tenantContext)) :
                                       invoiceApi.getInvoicesByAccount(UUID.fromString(accountId), tenantContext);

        final AuditLogsForInvoices invoicesAuditLogs = auditUserApi.getAuditLogsForInvoices(invoices, auditMode.getLevel(), tenantContext);

        if (withItems) {
            final List<InvoiceJson> result = new LinkedList<InvoiceJson>();
            for (final Invoice invoice : invoices) {
                result.add(new InvoiceJson(invoice,
                                           invoicesAuditLogs.getInvoiceAuditLogs().get(invoice.getId()),
                                           invoicesAuditLogs.getInvoiceItemsAuditLogs()));
            }

            return Response.status(Status.OK).entity(result).build();
        } else {
            final List<InvoiceJson> result = new LinkedList<InvoiceJson>();
            for (final Invoice invoice : invoices) {
                result.add(new InvoiceJson(invoice,
                                           invoicesAuditLogs.getInvoiceAuditLogs().get(invoice.getId())));
            }

            return Response.status(Status.OK).entity(result).build();
        }
    }


    /*
     * ************************** PAYMENTS ********************************
     */

    @GET
    @Path("/{accountId:" + UUID_PATTERN + "}/" + PAYMENTS)
    @Produces(APPLICATION_JSON)
    public Response getPayments(@PathParam("accountId") final String accountId,
                                @javax.ws.rs.core.Context final HttpServletRequest request) throws PaymentApiException {
        final List<Payment> payments = paymentApi.getAccountPayments(UUID.fromString(accountId), context.createContext(request));
        final List<PaymentJson> result = new ArrayList<PaymentJson>(payments.size());
        for (final Payment payment : payments) {
            result.add(new PaymentJson(payment, null));
        }
        return Response.status(Status.OK).entity(result).build();
    }

    @POST
    @Produces(APPLICATION_JSON)
    @Consumes(APPLICATION_JSON)
    @Path("/{accountId:" + UUID_PATTERN + "}/" + PAYMENTS)
    public Response payAllInvoices(@PathParam("accountId") final String accountId,
                                   @QueryParam(QUERY_PAYMENT_EXTERNAL) @DefaultValue("false") final Boolean externalPayment,
                                   @HeaderParam(HDR_CREATED_BY) final String createdBy,
                                   @HeaderParam(HDR_REASON) final String reason,
                                   @HeaderParam(HDR_COMMENT) final String comment,
                                   @javax.ws.rs.core.Context final HttpServletRequest request) throws AccountApiException, PaymentApiException {
        final CallContext callContext = context.createContext(createdBy, reason, comment, request);

        final Account account = accountUserApi.getAccountById(UUID.fromString(accountId), callContext);
        final Collection<Invoice> unpaidInvoices = invoiceApi.getUnpaidInvoicesByAccountId(account.getId(), clock.getUTCToday(), callContext);
        for (final Invoice invoice : unpaidInvoices) {
            if (externalPayment) {
                paymentApi.createExternalPayment(account, invoice.getId(), invoice.getBalance(), callContext);
            } else {
                paymentApi.createPayment(account, invoice.getId(), invoice.getBalance(), callContext);
            }
        }
        return Response.status(Status.OK).build();
    }


    @POST
    @Path("/{accountId:" + UUID_PATTERN + "}/" + PAYMENT_METHODS)
    @Consumes(APPLICATION_JSON)
    @Produces(APPLICATION_JSON)
    public Response createPaymentMethod(final PaymentMethodJson json,
                                        @PathParam("accountId") final String accountId,
                                        @QueryParam(QUERY_PAYMENT_METHOD_IS_DEFAULT) @DefaultValue("false") final Boolean isDefault,
                                        @QueryParam(QUERY_PAY_ALL_UNPAID_INVOICES) @DefaultValue("false") final Boolean payAllUnpaidInvoices,
                                        @HeaderParam(HDR_CREATED_BY) final String createdBy,
                                        @HeaderParam(HDR_REASON) final String reason,
                                        @HeaderParam(HDR_COMMENT) final String comment,
                                        @javax.ws.rs.core.Context final UriInfo uriInfo,
                                        @javax.ws.rs.core.Context final HttpServletRequest request) throws AccountApiException, PaymentApiException {
        final CallContext callContext = context.createContext(createdBy, reason, comment, request);

        final PaymentMethod data = json.toPaymentMethod(accountId);
        final Account account = accountUserApi.getAccountById(data.getAccountId(), callContext);

        final boolean hasDefaultPaymentMethod = account.getPaymentMethodId() != null || isDefault;
        final Collection<Invoice> unpaidInvoices = payAllUnpaidInvoices ? invoiceApi.getUnpaidInvoicesByAccountId(account.getId(), clock.getUTCToday(), callContext) :
                                                   Collections.<Invoice>emptyList();
        if (payAllUnpaidInvoices && unpaidInvoices.size() > 0 && !hasDefaultPaymentMethod) {
            return Response.status(Status.BAD_REQUEST).build();
        }

        final UUID paymentMethodId = paymentApi.addPaymentMethod(data.getPluginName(), account, isDefault, data.getPluginDetail(), callContext);
        if (payAllUnpaidInvoices && unpaidInvoices.size() > 0) {
            for (final Invoice invoice : unpaidInvoices) {
                paymentApi.createPayment(account, invoice.getId(), invoice.getBalance(), callContext);
            }
        }
        return uriBuilder.buildResponse(PaymentMethodResource.class, "getPaymentMethod", paymentMethodId, uriInfo.getBaseUri().toString());
    }

    @GET
    @Path("/{accountId:" + UUID_PATTERN + "}/" + PAYMENT_METHODS)
    @Produces(APPLICATION_JSON)
    public Response getPaymentMethods(@PathParam("accountId") final String accountId,
                                      @QueryParam(QUERY_PAYMENT_METHOD_PLUGIN_INFO) @DefaultValue("false") final Boolean withPluginInfo,
                                      @javax.ws.rs.core.Context final HttpServletRequest request) throws AccountApiException, PaymentApiException {
        final TenantContext tenantContext = context.createContext(request);

        final Account account = accountUserApi.getAccountById(UUID.fromString(accountId), tenantContext);
        final List<PaymentMethod> methods = paymentApi.getPaymentMethods(account, withPluginInfo, tenantContext);
        final List<PaymentMethodJson> json = new ArrayList<PaymentMethodJson>(Collections2.transform(methods, new Function<PaymentMethod, PaymentMethodJson>() {
            @Override
            public PaymentMethodJson apply(final PaymentMethod input) {
                return PaymentMethodJson.toPaymentMethodJson(account, input);
            }
        }));

        return Response.status(Status.OK).entity(json).build();
    }

    @PUT
    @Consumes(APPLICATION_JSON)
    @Produces(APPLICATION_JSON)
    @Path("/{accountId:" + UUID_PATTERN + "}/" + PAYMENT_METHODS + "/{paymentMethodId:" + UUID_PATTERN + "}/" + PAYMENT_METHODS_DEFAULT_PATH_POSTFIX)
    public Response setDefaultPaymentMethod(@PathParam("accountId") final String accountId,
                                            @PathParam("paymentMethodId") final String paymentMethodId,
                                            @QueryParam(QUERY_PAY_ALL_UNPAID_INVOICES) @DefaultValue("false") final Boolean payAllUnpaidInvoices,
                                            @HeaderParam(HDR_CREATED_BY) final String createdBy,
                                            @HeaderParam(HDR_REASON) final String reason,
                                            @HeaderParam(HDR_COMMENT) final String comment,
                                            @javax.ws.rs.core.Context final HttpServletRequest request) throws AccountApiException, PaymentApiException {
        final CallContext callContext = context.createContext(createdBy, reason, comment, request);

        final Account account = accountUserApi.getAccountById(UUID.fromString(accountId), callContext);
        paymentApi.setDefaultPaymentMethod(account, UUID.fromString(paymentMethodId), callContext);

        if (payAllUnpaidInvoices) {
            final Collection<Invoice> unpaidInvoices = invoiceApi.getUnpaidInvoicesByAccountId(account.getId(), clock.getUTCToday(), callContext);
            for (final Invoice invoice : unpaidInvoices) {
                paymentApi.createPayment(account, invoice.getId(), invoice.getBalance(), callContext);
            }
        }
        return Response.status(Status.OK).build();
    }


    /*
     * ************************** CHARGEBACKS ********************************
     */
    @GET
    @Path("/{accountId:" + UUID_PATTERN + "}/" + CHARGEBACKS)
    @Produces(APPLICATION_JSON)
    public Response getChargebacksForAccount(@PathParam("accountId") final String accountIdStr,
                                             @javax.ws.rs.core.Context final HttpServletRequest request) {
        final UUID accountId = UUID.fromString(accountIdStr);
        final List<InvoicePayment> chargebacks = invoicePaymentApi.getChargebacksByAccountId(accountId, context.createContext(request));
        final List<ChargebackJson> chargebacksJson = new ArrayList<ChargebackJson>();
        for (final InvoicePayment chargeback : chargebacks) {
            chargebacksJson.add(new ChargebackJson(accountId, chargeback));
        }
        return Response.status(Response.Status.OK).entity(chargebacksJson).build();
    }


    /*
     * ************************** REFUNDS ********************************
     */
    @GET
    @Path("/{accountId:" + UUID_PATTERN + "}/" + REFUNDS)
    @Produces(APPLICATION_JSON)
    public Response getRefunds(@PathParam("accountId") final String accountId,
                               @javax.ws.rs.core.Context final HttpServletRequest request) throws AccountApiException, PaymentApiException {
        final TenantContext tenantContext = context.createContext(request);

        final Account account = accountUserApi.getAccountById(UUID.fromString(accountId), tenantContext);
        final List<Refund> refunds = paymentApi.getAccountRefunds(account, tenantContext);
        final List<RefundJson> result = new ArrayList<RefundJson>(Collections2.transform(refunds, new Function<Refund, RefundJson>() {
            @Override
            public RefundJson apply(Refund input) {
                // TODO Return adjusted items and audits
                return new RefundJson(input, null, null);
            }
        }));

        return Response.status(Status.OK).entity(result).build();
    }


    /*
     * ************************** OVERDUE ********************************
     */
    @GET
    @Path("/{accountId:" + UUID_PATTERN + "}/" + OVERDUE)
    @Produces(APPLICATION_JSON)
    public Response getOverdueAccount(@PathParam("accountId") final String accountId,
                                      @javax.ws.rs.core.Context final HttpServletRequest request) throws AccountApiException, OverdueException, OverdueApiException {
        final TenantContext tenantContext = context.createContext(request);

        final Account account = accountUserApi.getAccountById(UUID.fromString(accountId), tenantContext);
        final OverdueState overdueState = overdueApi.getOverdueStateFor(account, tenantContext);

        return Response.status(Status.OK).entity(new OverdueStateJson(overdueState)).build();
    }

    /*
     * *************************      CUSTOM FIELDS     *****************************
     */

    @GET
    @Path("/{accountId:" + UUID_PATTERN + "}/" + CUSTOM_FIELDS)
    @Produces(APPLICATION_JSON)
    public Response getCustomFields(@PathParam(ID_PARAM_NAME) final String id,
                                    @QueryParam(QUERY_AUDIT) @DefaultValue("NONE") final AuditMode auditMode,
                                    @javax.ws.rs.core.Context final HttpServletRequest request) {
        return super.getCustomFields(UUID.fromString(id), auditMode, context.createContext(request));
    }

    @POST
    @Path("/{accountId:" + UUID_PATTERN + "}/" + CUSTOM_FIELDS)
    @Consumes(APPLICATION_JSON)
    @Produces(APPLICATION_JSON)
    public Response createCustomFields(@PathParam(ID_PARAM_NAME) final String id,
                                       final List<CustomFieldJson> customFields,
                                       @HeaderParam(HDR_CREATED_BY) final String createdBy,
                                       @HeaderParam(HDR_REASON) final String reason,
                                       @HeaderParam(HDR_COMMENT) final String comment,
                                       @javax.ws.rs.core.Context final HttpServletRequest request) throws CustomFieldApiException {
        return super.createCustomFields(UUID.fromString(id), customFields,
                                        context.createContext(createdBy, reason, comment, request));
    }

    @DELETE
    @Path("/{accountId:" + UUID_PATTERN + "}/" + CUSTOM_FIELDS)
    @Consumes(APPLICATION_JSON)
    @Produces(APPLICATION_JSON)
    public Response deleteCustomFields(@PathParam(ID_PARAM_NAME) final String id,
                                       @QueryParam(QUERY_CUSTOM_FIELDS) final String customFieldList,
                                       @HeaderParam(HDR_CREATED_BY) final String createdBy,
                                       @HeaderParam(HDR_REASON) final String reason,
                                       @HeaderParam(HDR_COMMENT) final String comment,
                                       @javax.ws.rs.core.Context final HttpServletRequest request) {
        return super.deleteCustomFields(UUID.fromString(id), customFieldList,
                                        context.createContext(createdBy, reason, comment, request));
    }

    /*
     * *************************     TAGS     *****************************
     */

    @GET
    @Path("/{accountId:" + UUID_PATTERN + "}/" + TAGS)
    @Produces(APPLICATION_JSON)
    public Response getTags(@PathParam(ID_PARAM_NAME) final String id,
                            @QueryParam(QUERY_AUDIT) @DefaultValue("NONE") final AuditMode auditMode,
                            @javax.ws.rs.core.Context final HttpServletRequest request) throws TagDefinitionApiException {
        return super.getTags(UUID.fromString(id), auditMode, context.createContext(request));
    }

    @POST
    @Path("/{accountId:" + UUID_PATTERN + "}/" + TAGS)
    @Produces(APPLICATION_JSON)
    public Response createTags(@PathParam(ID_PARAM_NAME) final String id,
                               @QueryParam(QUERY_TAGS) final String tagList,
                               @HeaderParam(HDR_CREATED_BY) final String createdBy,
                               @HeaderParam(HDR_REASON) final String reason,
                               @HeaderParam(HDR_COMMENT) final String comment,
                               @javax.ws.rs.core.Context final UriInfo uriInfo,
                               @javax.ws.rs.core.Context final HttpServletRequest request) throws TagApiException {
        return super.createTags(UUID.fromString(id), tagList, uriInfo,
                                context.createContext(createdBy, reason, comment, request));
    }

    @DELETE
    @Path("/{accountId:" + UUID_PATTERN + "}/" + TAGS)
    @Consumes(APPLICATION_JSON)
    @Produces(APPLICATION_JSON)
    public Response deleteTags(@PathParam(ID_PARAM_NAME) final String id,
                               @QueryParam(QUERY_TAGS) final String tagList,
                               @HeaderParam(HDR_CREATED_BY) final String createdBy,
                               @HeaderParam(HDR_REASON) final String reason,
                               @HeaderParam(HDR_COMMENT) final String comment,
                               @javax.ws.rs.core.Context final HttpServletRequest request) throws TagApiException, AccountApiException {
        final CallContext callContext = context.createContext(createdBy, reason, comment, request);

        // Look if there is an AUTO_PAY_OFF for that account and check if the account has a default paymentMethod
        // If not we can't remove the AUTO_PAY_OFF tag
        final Collection<UUID> tagDefinitionUUIDs = getTagDefinitionUUIDs(tagList);
        boolean isTagAutoPayOff = false;
        for (final UUID cur : tagDefinitionUUIDs) {
            if (cur.equals(ControlTagType.AUTO_PAY_OFF.getId())) {
                isTagAutoPayOff = true;
                break;
            }
        }
        final UUID accountId = UUID.fromString(id);
        if (isTagAutoPayOff) {
            final Account account = accountUserApi.getAccountById(accountId, callContext);
            if (account.getPaymentMethodId() == null) {
                throw new TagApiException(ErrorCode.TAG_CANNOT_BE_REMOVED, ControlTagType.AUTO_PAY_OFF, " the account does not have a default payment method");
            }
        }

        return super.deleteTags(UUID.fromString(id), tagList, callContext);
    }

    /*
     * *************************     EMAILS     *****************************
     */

    @GET
    @Path("/{accountId:" + UUID_PATTERN + "}/" + EMAILS)
    @Produces(APPLICATION_JSON)
    public Response getEmails(@PathParam(ID_PARAM_NAME) final String id,
                              @javax.ws.rs.core.Context final HttpServletRequest request) {
        final UUID accountId = UUID.fromString(id);
        final List<AccountEmail> emails = accountUserApi.getEmails(accountId, context.createContext(request));

        final List<AccountEmailJson> emailsJson = new ArrayList<AccountEmailJson>();
        for (final AccountEmail email : emails) {
            emailsJson.add(new AccountEmailJson(email.getAccountId().toString(), email.getEmail()));
        }
        return Response.status(Status.OK).entity(emailsJson).build();
    }

    @POST
    @Path("/{accountId:" + UUID_PATTERN + "}/" + EMAILS)
    @Consumes(APPLICATION_JSON)
    @Produces(APPLICATION_JSON)
    public Response addEmail(final AccountEmailJson json,
                             @PathParam(ID_PARAM_NAME) final String id,
                             @HeaderParam(HDR_CREATED_BY) final String createdBy,
                             @HeaderParam(HDR_REASON) final String reason,
                             @HeaderParam(HDR_COMMENT) final String comment,
                             @javax.ws.rs.core.Context final HttpServletRequest request) throws AccountApiException {
        final CallContext callContext = context.createContext(createdBy, reason, comment, request);

        final UUID accountId = UUID.fromString(id);

        // Make sure the account exist or we will confuse the history and auditing code
        accountUserApi.getAccountById(accountId, callContext);

        accountUserApi.addEmail(accountId, json.toAccountEmail(UUID.randomUUID()), callContext);

        return uriBuilder.buildResponse(AccountResource.class, "getEmails", json.getAccountId());
    }

    @DELETE
    @Path("/{accountId:" + UUID_PATTERN + "}/" + EMAILS + "/{email}")
    @Produces(APPLICATION_JSON)
    public Response removeEmail(@PathParam(ID_PARAM_NAME) final String id,
                                @PathParam("email") final String email,
                                @HeaderParam(HDR_CREATED_BY) final String createdBy,
                                @HeaderParam(HDR_REASON) final String reason,
                                @HeaderParam(HDR_COMMENT) final String comment,
                                @javax.ws.rs.core.Context final HttpServletRequest request) {
        final UUID accountId = UUID.fromString(id);

        final List<AccountEmail> emails = accountUserApi.getEmails(accountId, context.createContext(request));
        for (AccountEmail cur : emails) {
            if (cur.getEmail().equals(email)) {
                final AccountEmailJson accountEmailJson = new AccountEmailJson(accountId.toString(), email);
                final AccountEmail accountEmail = accountEmailJson.toAccountEmail(cur.getId());
                accountUserApi.removeEmail(accountId, accountEmail, context.createContext(createdBy, reason, comment, request));
            }
        }
        return Response.status(Status.OK).build();
    }

    @Override
    protected ObjectType getObjectType() {
        return ObjectType.ACCOUNT;
    }
}<|MERGE_RESOLUTION|>--- conflicted
+++ resolved
@@ -104,10 +104,7 @@
 import com.google.common.base.Function;
 import com.google.common.collect.ArrayListMultimap;
 import com.google.common.collect.Collections2;
-<<<<<<< HEAD
-=======
 import com.google.common.collect.ImmutableMap;
->>>>>>> 66515290
 import com.google.common.collect.Multimap;
 import com.google.inject.Inject;
 import com.google.inject.Singleton;
@@ -185,16 +182,12 @@
                                    @javax.ws.rs.core.Context final HttpServletRequest request) throws AccountApiException {
         final TenantContext tenantContext = context.createContext(request);
         final Pagination<Account> accounts = accountUserApi.searchAccounts(searchKey, offset, limit, tenantContext);
-<<<<<<< HEAD
-
-=======
         final URI nextPageUri = uriBuilder.nextPage(AccountResource.class, "searchAccounts", accounts.getNextOffset(), limit, ImmutableMap.<String, String>of("searchKey", searchKey));
         return buildStreamingAccountsResponse(accounts, accountWithBalance, accountWithBalanceAndCBA, nextPageUri, tenantContext);
     }
 
     private Response buildStreamingAccountsResponse(final Pagination<Account> accounts, final Boolean accountWithBalance,
                                                     final Boolean accountWithBalanceAndCBA, final URI nextPageUri, final TenantContext tenantContext) {
->>>>>>> 66515290
         final StreamingOutput json = new StreamingOutput() {
             @Override
             public void write(final OutputStream output) throws IOException, WebApplicationException {
@@ -214,15 +207,9 @@
                        .entity(json)
                        .header(HDR_PAGINATION_CURRENT_OFFSET, accounts.getCurrentOffset())
                        .header(HDR_PAGINATION_NEXT_OFFSET, accounts.getNextOffset())
-<<<<<<< HEAD
-                       .header(HDR_PAGINATION_TOTAL_NB_RESULTS, accounts.getTotalNbResults())
-                       .header(HDR_PAGINATION_NB_RESULTS, accounts.getNbResults())
-                       .header(HDR_PAGINATION_NB_RESULTS_FROM_OFFSET, accounts.getNbResultsFromOffset())
-=======
                        .header(HDR_PAGINATION_TOTAL_NB_RECORDS, accounts.getTotalNbRecords())
                        .header(HDR_PAGINATION_MAX_NB_RECORDS, accounts.getMaxNbRecords())
                        .header(HDR_PAGINATION_NEXT_PAGE_URI, nextPageUri)
->>>>>>> 66515290
                        .build();
     }
 
