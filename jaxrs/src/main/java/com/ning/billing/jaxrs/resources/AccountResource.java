--- conflicted
+++ resolved
@@ -18,6 +18,8 @@
 
 import static javax.ws.rs.core.MediaType.APPLICATION_JSON;
 
+
+import java.util.ArrayList;
 import java.util.Collection;
 import java.util.LinkedList;
 import java.util.List;
@@ -37,13 +39,10 @@
 import javax.ws.rs.core.Response;
 import javax.ws.rs.core.Response.Status;
 
-<<<<<<< HEAD
-=======
 import com.ning.billing.util.api.CustomFieldUserApi;
 import com.ning.billing.util.dao.ObjectType;
 
 import org.skife.config.Default;
->>>>>>> 192026ae
 import org.slf4j.Logger;
 import org.slf4j.LoggerFactory;
 
@@ -76,17 +75,11 @@
 import com.ning.billing.payment.api.Payment;
 import com.ning.billing.payment.api.PaymentApi;
 import com.ning.billing.payment.api.PaymentApiException;
-<<<<<<< HEAD
-import com.ning.billing.payment.api.PaymentAttempt;
-import com.ning.billing.util.api.CustomFieldUserApi;
-=======
 import com.ning.billing.payment.api.PaymentInfoEvent;
 import com.ning.billing.payment.api.PaymentMethod;
 import com.ning.billing.util.api.TagDefinitionApiException;
 
->>>>>>> 192026ae
 import com.ning.billing.util.api.TagUserApi;
-import com.ning.billing.util.dao.ObjectType;
 
 @Singleton
 @Path(JaxrsResource.ACCOUNTS_PATH)
@@ -108,7 +101,7 @@
     @Inject
     public AccountResource(final JaxrsUriBuilder uriBuilder,
             final AccountUserApi accountApi,
-            final EntitlementUserApi entitlementApi,
+            final EntitlementUserApi entitlementApi, 
             final InvoiceUserApi invoiceApi,
             final PaymentApi paymentApi,
             final EntitlementTimelineApi timelineApi,
@@ -136,9 +129,9 @@
             AccountJson json = new AccountJson(account);
             return Response.status(Status.OK).entity(json).build();
         } catch (AccountApiException e) {
-            return Response.status(Status.NO_CONTENT).build();
-        }
-
+            return Response.status(Status.NO_CONTENT).build();            
+        }
+        
     }
 
     @GET
@@ -162,7 +155,7 @@
         }
     }
 
-
+    
     @GET
     @Produces(APPLICATION_JSON)
     public Response getAccountByKey(@QueryParam(QUERY_EXTERNAL_KEY) String externalKey) {
@@ -181,7 +174,7 @@
         }
     }
 
-
+    
     @POST
     @Consumes(APPLICATION_JSON)
     @Produces(APPLICATION_JSON)
@@ -219,7 +212,7 @@
             return getAccount(accountId);
         } catch (AccountApiException e) {
         	if (e.getCode() == ErrorCode.ACCOUNT_DOES_NOT_EXIST_FOR_ID.getCode()) {
-        		return Response.status(Status.NO_CONTENT).build();
+        		return Response.status(Status.NO_CONTENT).build();        		
         	} else {
         		log.info(String.format("Failed to update account %s with %s", accountId, json), e);
         		return Response.status(Status.BAD_REQUEST).build();
@@ -251,20 +244,11 @@
     @Produces(APPLICATION_JSON)
     public Response getAccountTimeline(@PathParam("accountId") String accountId) {
         try {
-
+            
             Account account = accountApi.getAccountById(UUID.fromString(accountId));
-
+           
             List<Invoice> invoices = invoiceApi.getInvoicesByAccount(account.getId());
-<<<<<<< HEAD
-            List<PaymentAttempt> payments = new LinkedList<PaymentAttempt>();
-            if (invoices.size() > 0) {
-                for (Invoice cur : invoices) {
-                    payments.addAll(paymentApi.getPaymentAttemptsForInvoiceId(cur.getId()));
-                }
-            }
-=======
             List<Payment> payments = paymentApi.getAccountPayments(UUID.fromString(accountId));
->>>>>>> 192026ae
 
             List<SubscriptionBundle> bundles = entitlementApi.getBundlesForAccount(account.getId());
             List<BundleTimeline> bundlesTimeline = new LinkedList<BundleTimeline>();
@@ -283,9 +267,6 @@
             return Response.status(Status.INTERNAL_SERVER_ERROR).build();
         }
     }
-<<<<<<< HEAD
-
-=======
     
 
     /*****************************  PAYMENTS *********************************/
@@ -358,7 +339,6 @@
     }
     
     /****************************      TAGS     ******************************/
->>>>>>> 192026ae
     @GET
     @Path(CUSTOM_FIELD_URI)
     @Produces(APPLICATION_JSON)
@@ -378,7 +358,7 @@
         return super.createCustomFields(UUID.fromString(id), customFields,
                 context.createContext(createdBy, reason, comment));
     }
-
+    
     @DELETE
     @Path(CUSTOM_FIELD_URI)
     @Consumes(APPLICATION_JSON)
@@ -401,6 +381,7 @@
 
     @POST
     @Path(TAG_URI)
+    @Consumes(APPLICATION_JSON)
     @Produces(APPLICATION_JSON)
     public Response createTags(@PathParam(ID_PARAM_NAME) final String id,
             @QueryParam(QUERY_TAGS) final String tagList,
