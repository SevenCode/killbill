--- conflicted
+++ resolved
@@ -162,8 +162,7 @@
             return Response.status(Status.BAD_REQUEST).entity(e.getMessage()).build();            
         }
     }
-<<<<<<< HEAD
-    
+
     @GET
     @Path("/{invoiceId:\\w+-\\w+-\\w+-\\w+-\\w+}/" + PAYMENTS)
     @Produces(APPLICATION_JSON)
@@ -203,7 +202,7 @@
         } catch (IllegalArgumentException e) {
             return Response.status(Status.BAD_REQUEST).entity(e.getMessage()).build();
         }
-=======
+    }
 
     @GET
     @Path(CUSTOM_FIELD_URI)
@@ -275,6 +274,5 @@
     @Override
     protected ObjectType getObjectType() {
         return ObjectType.INVOICE;
->>>>>>> cbdd268d
     }
 }