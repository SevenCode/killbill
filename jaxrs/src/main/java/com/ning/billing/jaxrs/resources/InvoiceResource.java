--- conflicted
+++ resolved
@@ -52,22 +52,17 @@
 import com.ning.billing.invoice.api.InvoiceUserApi;
 import com.ning.billing.jaxrs.json.CustomFieldJson;
 import com.ning.billing.jaxrs.json.InvoiceJsonSimple;
-<<<<<<< HEAD
+import com.ning.billing.jaxrs.json.InvoiceJsonWithItems;
 import com.ning.billing.jaxrs.json.PaymentJsonSimple;
 import com.ning.billing.jaxrs.util.Context;
 import com.ning.billing.jaxrs.util.JaxrsUriBuilder;
+import com.ning.billing.jaxrs.util.TagHelper;
 import com.ning.billing.payment.api.Payment;
 import com.ning.billing.payment.api.PaymentApi;
 import com.ning.billing.payment.api.PaymentApiException;
-=======
-import com.ning.billing.jaxrs.json.InvoiceJsonWithItems;
-import com.ning.billing.jaxrs.util.Context;
-import com.ning.billing.jaxrs.util.JaxrsUriBuilder;
-import com.ning.billing.jaxrs.util.TagHelper;
 import com.ning.billing.util.api.CustomFieldUserApi;
 import com.ning.billing.util.api.TagUserApi;
 import com.ning.billing.util.dao.ObjectType;
->>>>>>> 962d1a00
 
 
 @Path(JaxrsResource.INVOICES_PATH)
@@ -129,14 +124,7 @@
     @Produces(APPLICATION_JSON)
     public Response getInvoice(@PathParam("invoiceId") String invoiceId, @QueryParam("withItems") @DefaultValue("false") boolean withItems) {
         Invoice invoice = invoiceApi.getInvoice(UUID.fromString(invoiceId));
-        InvoiceJsonSimple json;
-
-        if (withItems) {
-            json = new InvoiceJsonWithItems(invoice);
-        }
-        else {
-            json = new InvoiceJsonSimple(invoice);
-        }
+        InvoiceJsonSimple json = withItems ? new InvoiceJsonWithItems(invoice) : new InvoiceJsonSimple(invoice);  
         return Response.status(Status.OK).entity(json).build();
     }
 
