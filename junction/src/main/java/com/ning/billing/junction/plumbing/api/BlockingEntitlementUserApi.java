--- conflicted
+++ resolved
@@ -35,6 +35,7 @@
 import com.ning.billing.junction.block.BlockingChecker;
 import com.ning.billing.util.callcontext.CallContext;
 import com.ning.billing.util.callcontext.InternalCallContextFactory;
+import com.ning.billing.util.callcontext.InternalTenantContext;
 import com.ning.billing.util.callcontext.TenantContext;
 import com.ning.billing.util.glue.RealImplementation;
 import com.ning.billing.util.svcapi.junction.BlockingApi;
@@ -131,13 +132,9 @@
     public SubscriptionBundle createBundleForAccount(final UUID accountId, final String bundleKey, final CallContext context)
             throws EntitlementUserApiException {
         try {
-<<<<<<< HEAD
-            checker.checkBlockedChange(accountId, Blockable.Type.ACCOUNT, internalCallContextFactory.createInternalTenantContext(accountId, context));
-            return new BlockingSubscriptionBundle(entitlementUserApi.createBundleForAccount(accountId, bundleKey, context), blockingApi, internalCallContextFactory.createInternalTenantContext(context));
-=======
-            checker.checkBlockedChange(accountId, Blockable.Type.ACCOUNT, internalCallContextFactory.createInternalTenantContext(context));
-            return new BlockingSubscriptionBundle(entitlementUserApi.createBundleForAccount(accountId, bundleKey, context), blockingApi, context);
->>>>>>> 63168418
+            final InternalTenantContext internalContext = internalCallContextFactory.createInternalTenantContext(context);
+            checker.checkBlockedChange(accountId, Blockable.Type.ACCOUNT, internalContext);
+            return new BlockingSubscriptionBundle(entitlementUserApi.createBundleForAccount(accountId, bundleKey, context), blockingApi, internalContext);
         } catch (BlockingApiException e) {
             throw new EntitlementUserApiException(e, e.getCode(), e.getMessage());
         }
@@ -147,15 +144,10 @@
     public Subscription createSubscription(final UUID bundleId, final PlanPhaseSpecifier spec, final DateTime requestedDate,
                                            final CallContext context) throws EntitlementUserApiException {
         try {
-            // Retrieve the bundle to get the account id for the internal call context
-            final SubscriptionBundle bundle = entitlementUserApi.getBundleFromId(bundleId, context);
-<<<<<<< HEAD
-            checker.checkBlockedChange(bundleId, Blockable.Type.SUBSCRIPTION_BUNDLE, internalCallContextFactory.createInternalTenantContext(bundle.getAccountId(), context));
-            return new BlockingSubscription(entitlementUserApi.createSubscription(bundleId, spec, requestedDate, context), blockingApi, checker, internalCallContextFactory.createInternalTenantContext(context), internalCallContextFactory);
-=======
-            checker.checkBlockedChange(bundleId, Blockable.Type.SUBSCRIPTION_BUNDLE, internalCallContextFactory.createInternalTenantContext(context));
-            return new BlockingSubscription(entitlementUserApi.createSubscription(bundleId, spec, requestedDate, context), blockingApi, checker, context, internalCallContextFactory);
->>>>>>> 63168418
+            final InternalTenantContext internalContext = internalCallContextFactory.createInternalTenantContext(context);
+            checker.checkBlockedChange(bundleId, Blockable.Type.SUBSCRIPTION_BUNDLE, internalContext);
+            return new BlockingSubscription(entitlementUserApi.createSubscription(bundleId, spec, requestedDate, context), blockingApi, checker,  internalContext, internalCallContextFactory);
+
         } catch (BlockingApiException e) {
             throw new EntitlementUserApiException(e, e.getCode(), e.getMessage());
         }
