/*
 * Copyright 2010-2011 Ning, Inc.
 *
 * Ning licenses this file to you under the Apache License, version 2.0
 * (the "License"); you may not use this file except in compliance with the
 * License.  You may obtain a copy of the License at:
 *
 *    http://www.apache.org/licenses/LICENSE-2.0
 *
 * Unless required by applicable law or agreed to in writing, software
 * distributed under the License is distributed on an "AS IS" BASIS, WITHOUT
 * WARRANTIES OR CONDITIONS OF ANY KIND, either express or implied.  See the
 * License for the specific language governing permissions and limitations
 * under the License.
 */

package com.ning.billing.junction.plumbing.billing;

import java.util.List;
import java.util.SortedSet;
import java.util.TreeSet;
import java.util.UUID;

import org.joda.time.DateTime;
import org.skife.jdbi.v2.sqlobject.mixins.Transmogrifier;
import org.slf4j.Logger;
import org.slf4j.LoggerFactory;

import com.google.inject.Inject;
import com.ning.billing.account.api.Account;
import com.ning.billing.account.api.AccountApiException;
import com.ning.billing.account.api.AccountUserApi;
import com.ning.billing.account.api.MutableAccountData;
import com.ning.billing.catalog.api.CatalogApiException;
import com.ning.billing.catalog.api.CatalogService;
import com.ning.billing.entitlement.api.billing.BillingEvent;
import com.ning.billing.entitlement.api.billing.ChargeThruApi;
import com.ning.billing.entitlement.api.user.EntitlementUserApi;
import com.ning.billing.entitlement.api.user.Subscription;
import com.ning.billing.entitlement.api.user.SubscriptionBundle;
import com.ning.billing.entitlement.api.user.SubscriptionEvent;
import com.ning.billing.junction.api.BillingApi;
import com.ning.billing.util.callcontext.CallContext;
import com.ning.billing.util.callcontext.CallContextFactory;
import com.ning.billing.util.callcontext.CallOrigin;
import com.ning.billing.util.callcontext.UserType;

public class DefaultBillingApi implements BillingApi {
    private static final String API_USER_NAME = "Billing Api";
    private static final Logger log = LoggerFactory.getLogger(DefaultBillingApi.class);
    private final ChargeThruApi chargeThruApi;
    private final CallContextFactory factory;
    private final AccountUserApi accountApi;
    private final BillCycleDayCalculator bcdCalculator;
    private final EntitlementUserApi entitlementUserApi;
<<<<<<< HEAD
    private final CatalogService catalogService;
    
    @Inject
    public DefaultBillingApi(ChargeThruApi chargeThruApi, CallContextFactory factory, AccountUserApi accountApi, 
            BillCycleDayCalculator bcdCalculator, EntitlementUserApi entitlementUserApi, final CatalogService catalogService) {
=======
    private final BlockingCalculator blockCalculator;

    @Inject
    public DefaultBillingApi(ChargeThruApi chargeThruApi, CallContextFactory factory, AccountUserApi accountApi, 
            BillCycleDayCalculator bcdCalculator, EntitlementUserApi entitlementUserApi, BlockingCalculator blockCalculator) {
>>>>>>> 87f12511
        this.chargeThruApi = chargeThruApi;
        this.accountApi = accountApi;
        this.bcdCalculator = bcdCalculator;
        this.factory = factory;
        this.entitlementUserApi = entitlementUserApi;
<<<<<<< HEAD
        this.catalogService = catalogService;
=======
        this.blockCalculator = blockCalculator;
>>>>>>> 87f12511
    }

    @Override
    public SortedSet<BillingEvent> getBillingEventsForAccountAndUpdateAccountBCD(final UUID accountId) {
        CallContext context = factory.createCallContext(API_USER_NAME, CallOrigin.INTERNAL, UserType.SYSTEM);

        List<SubscriptionBundle> bundles = entitlementUserApi.getBundlesForAccount(accountId);
        SortedSet<BillingEvent> result = new TreeSet<BillingEvent>();
<<<<<<< HEAD
        for (final SubscriptionBundle bundle: bundles) {
            List<Subscription> subscriptions = entitlementUserApi.getSubscriptionsForBundle(bundle.getId());

            for (final Subscription subscription: subscriptions) {
                for (final SubscriptionEvent transition : subscription.getBillingTransitions()) {
                    try {
                        int bcd = bcdCalculator.calculateBcd(bundle, subscription, transition, account);
                        
                        if(account.getBillCycleDay() == 0) {
                            MutableAccountData modifiedData = account.toMutableAccountData();
                            modifiedData.setBillCycleDay(bcd);
                            accountApi.updateAccount(account.getExternalKey(), modifiedData, context);
                        }

                        BillingEvent event = new DefaultBillingEvent(account, transition, subscription, bcd, account.getCurrency(), catalogService.getFullCatalog());
                        result.add(event);
                    } catch (CatalogApiException e) {
                        log.error("Failing to identify catalog components while creating BillingEvent from transition: " +
                                transition.getId().toString(), e);
                    } catch (Exception e) {
                        log.warn("Failed while getting BillingEvent", e);
=======
        try {
            Account account = accountApi.getAccountById(accountId);
            for (final SubscriptionBundle bundle: bundles) {
                List<Subscription> subscriptions = entitlementUserApi.getSubscriptionsForBundle(bundle.getId());

                for (final Subscription subscription: subscriptions) {
                    for (final SubscriptionEventTransition transition : subscription.getBillingTransitions()) {
                        try {
                            int bcd = bcdCalculator.calculateBcd(bundle, subscription, transition, account);

                            if(account.getBillCycleDay() == 0) {
                                MutableAccountData modifiedData = account.toMutableAccountData();
                                modifiedData.setBillCycleDay(bcd);
                                accountApi.updateAccount(account.getExternalKey(), modifiedData, context);
                            }

                            BillingEvent event = new DefaultBillingEvent(account, transition, subscription, bcd, account.getCurrency());
                            result.add(event);
                        } catch (CatalogApiException e) {
                            log.error("Failing to identify catalog components while creating BillingEvent from transition: " +
                                    transition.getId().toString(), e);
                        } catch (Exception e) {
                            log.warn("Failed while getting BillingEvent", e);
                        }
>>>>>>> 87f12511
                    }
                }
            }
        }catch (AccountApiException e) {
            log.warn("Failed while getting BillingEvent", e);
        }

        blockCalculator.insertBlockingEvents(result);

        return result;
    }


    @Override
    public UUID getAccountIdFromSubscriptionId(UUID subscriptionId) {
        return chargeThruApi.getAccountIdFromSubscriptionId(subscriptionId);
    }

    @Override
    public void setChargedThroughDate(UUID subscriptionId, DateTime ctd, CallContext context) {
        chargeThruApi.setChargedThroughDate(subscriptionId, ctd, context);
    }

    @Override
    public void setChargedThroughDateFromTransaction(Transmogrifier transactionalDao, UUID subscriptionId,
            DateTime ctd, CallContext context) {
        chargeThruApi.setChargedThroughDateFromTransaction(transactionalDao, subscriptionId, ctd, context);
    }

}<|MERGE_RESOLUTION|>--- conflicted
+++ resolved
@@ -53,29 +53,21 @@
     private final AccountUserApi accountApi;
     private final BillCycleDayCalculator bcdCalculator;
     private final EntitlementUserApi entitlementUserApi;
-<<<<<<< HEAD
     private final CatalogService catalogService;
-    
-    @Inject
-    public DefaultBillingApi(ChargeThruApi chargeThruApi, CallContextFactory factory, AccountUserApi accountApi, 
-            BillCycleDayCalculator bcdCalculator, EntitlementUserApi entitlementUserApi, final CatalogService catalogService) {
-=======
     private final BlockingCalculator blockCalculator;
 
     @Inject
-    public DefaultBillingApi(ChargeThruApi chargeThruApi, CallContextFactory factory, AccountUserApi accountApi, 
-            BillCycleDayCalculator bcdCalculator, EntitlementUserApi entitlementUserApi, BlockingCalculator blockCalculator) {
->>>>>>> 87f12511
+    public DefaultBillingApi(final ChargeThruApi chargeThruApi, final CallContextFactory factory, final AccountUserApi accountApi, 
+            final BillCycleDayCalculator bcdCalculator, final EntitlementUserApi entitlementUserApi, final BlockingCalculator blockCalculator,
+            final CatalogService catalogService) {
+
         this.chargeThruApi = chargeThruApi;
         this.accountApi = accountApi;
         this.bcdCalculator = bcdCalculator;
         this.factory = factory;
         this.entitlementUserApi = entitlementUserApi;
-<<<<<<< HEAD
         this.catalogService = catalogService;
-=======
         this.blockCalculator = blockCalculator;
->>>>>>> 87f12511
     }
 
     @Override
@@ -84,36 +76,14 @@
 
         List<SubscriptionBundle> bundles = entitlementUserApi.getBundlesForAccount(accountId);
         SortedSet<BillingEvent> result = new TreeSet<BillingEvent>();
-<<<<<<< HEAD
-        for (final SubscriptionBundle bundle: bundles) {
-            List<Subscription> subscriptions = entitlementUserApi.getSubscriptionsForBundle(bundle.getId());
 
-            for (final Subscription subscription: subscriptions) {
-                for (final SubscriptionEvent transition : subscription.getBillingTransitions()) {
-                    try {
-                        int bcd = bcdCalculator.calculateBcd(bundle, subscription, transition, account);
-                        
-                        if(account.getBillCycleDay() == 0) {
-                            MutableAccountData modifiedData = account.toMutableAccountData();
-                            modifiedData.setBillCycleDay(bcd);
-                            accountApi.updateAccount(account.getExternalKey(), modifiedData, context);
-                        }
-
-                        BillingEvent event = new DefaultBillingEvent(account, transition, subscription, bcd, account.getCurrency(), catalogService.getFullCatalog());
-                        result.add(event);
-                    } catch (CatalogApiException e) {
-                        log.error("Failing to identify catalog components while creating BillingEvent from transition: " +
-                                transition.getId().toString(), e);
-                    } catch (Exception e) {
-                        log.warn("Failed while getting BillingEvent", e);
-=======
         try {
             Account account = accountApi.getAccountById(accountId);
             for (final SubscriptionBundle bundle: bundles) {
                 List<Subscription> subscriptions = entitlementUserApi.getSubscriptionsForBundle(bundle.getId());
 
                 for (final Subscription subscription: subscriptions) {
-                    for (final SubscriptionEventTransition transition : subscription.getBillingTransitions()) {
+                    for (final SubscriptionEvent transition : subscription.getBillingTransitions()) {
                         try {
                             int bcd = bcdCalculator.calculateBcd(bundle, subscription, transition, account);
 
@@ -123,7 +93,7 @@
                                 accountApi.updateAccount(account.getExternalKey(), modifiedData, context);
                             }
 
-                            BillingEvent event = new DefaultBillingEvent(account, transition, subscription, bcd, account.getCurrency());
+                            BillingEvent event = new DefaultBillingEvent(account, transition, subscription, bcd, account.getCurrency(), catalogService.getFullCatalog());
                             result.add(event);
                         } catch (CatalogApiException e) {
                             log.error("Failing to identify catalog components while creating BillingEvent from transition: " +
@@ -131,11 +101,11 @@
                         } catch (Exception e) {
                             log.warn("Failed while getting BillingEvent", e);
                         }
->>>>>>> 87f12511
+
                     }
                 }
             }
-        }catch (AccountApiException e) {
+        } catch (AccountApiException e) {
             log.warn("Failed while getting BillingEvent", e);
         }
 
