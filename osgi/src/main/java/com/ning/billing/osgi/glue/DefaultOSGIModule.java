--- conflicted
+++ resolved
@@ -16,17 +16,11 @@
 
 package com.ning.billing.osgi.glue;
 
-<<<<<<< HEAD
-import javax.servlet.http.HttpServlet;
-import javax.sql.DataSource;
-
-=======
 import javax.servlet.Servlet;
 import javax.servlet.http.HttpServlet;
 import javax.sql.DataSource;
 
 import org.osgi.service.http.HttpService;
->>>>>>> f287377a
 import org.skife.config.ConfigurationObjectFactory;
 
 import com.ning.billing.osgi.DefaultOSGIKillbill;
@@ -36,10 +30,7 @@
 import com.ning.billing.osgi.api.OSGIService;
 import com.ning.billing.osgi.api.OSGIServiceRegistration;
 import com.ning.billing.osgi.api.config.PluginConfigServiceApi;
-<<<<<<< HEAD
-=======
 import com.ning.billing.osgi.http.DefaultHttpService;
->>>>>>> f287377a
 import com.ning.billing.osgi.http.DefaultServletRouter;
 import com.ning.billing.osgi.http.OSGIServlet;
 import com.ning.billing.osgi.pluginconf.DefaultPluginConfigServiceApi;
@@ -63,27 +54,19 @@
     }
 
     protected void installOSGIServlet() {
-<<<<<<< HEAD
-        bind(new TypeLiteral<OSGIServiceRegistration<HttpServlet>>() {}).to(DefaultServletRouter.class).asEagerSingleton();
-        bind(HttpServlet.class).annotatedWith(Names.named(OSGI_NAMED)).to(OSGIServlet.class).asEagerSingleton();
-=======
         bind(new TypeLiteral<OSGIServiceRegistration<Servlet>>() {}).to(DefaultServletRouter.class).asEagerSingleton();
         bind(HttpServlet.class).annotatedWith(Names.named(OSGI_NAMED)).to(OSGIServlet.class).asEagerSingleton();
     }
 
     protected void installHttpService() {
         bind(HttpService.class).to(DefaultHttpService.class).asEagerSingleton();
->>>>>>> f287377a
     }
 
     @Override
     protected void configure() {
         installConfig();
         installOSGIServlet();
-<<<<<<< HEAD
-=======
         installHttpService();
->>>>>>> f287377a
 
         bind(OSGIService.class).to(DefaultOSGIService.class).asEagerSingleton();
 
