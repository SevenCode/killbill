/*
 * Copyright 2010-2011 Ning, Inc.
 *
 * Ning licenses this file to you under the Apache License, version 2.0
 * (the "License"); you may not use this file except in compliance with the
 * License.  You may obtain a copy of the License at:
 *
 *    http://www.apache.org/licenses/LICENSE-2.0
 *
 * Unless required by applicable law or agreed to in writing, software
 * distributed under the License is distributed on an "AS IS" BASIS, WITHOUT
 * WARRANTIES OR CONDITIONS OF ANY KIND, either express or implied.  See the
 * License for the specific language governing permissions and limitations
 * under the License.
 */

package com.ning.billing.overdue.api;

import org.apache.commons.lang.NotImplementedException;

import com.google.inject.Inject;
import com.ning.billing.ErrorCode;
import com.ning.billing.catalog.api.CatalogService;
import com.ning.billing.entitlement.api.user.EntitlementUserApiException;
import com.ning.billing.entitlement.api.user.SubscriptionBundle;
import com.ning.billing.junction.api.Blockable;
import com.ning.billing.junction.api.BlockingApi;
import com.ning.billing.overdue.OverdueApiException;
import com.ning.billing.overdue.OverdueState;
import com.ning.billing.overdue.OverdueUserApi;
import com.ning.billing.overdue.config.OverdueConfig;
import com.ning.billing.overdue.config.api.BillingState;
import com.ning.billing.overdue.config.api.OverdueError;
import com.ning.billing.overdue.config.api.OverdueStateSet;
import com.ning.billing.overdue.service.ExtendedOverdueService;
import com.ning.billing.overdue.wrapper.OverdueWrapper;
import com.ning.billing.overdue.wrapper.OverdueWrapperFactory;

public class DefaultOverdueUserApi implements OverdueUserApi { 

    
    private final OverdueWrapperFactory factory;
    private final BlockingApi accessApi; 
    private final OverdueConfig overdueConfig;
   
    @Inject
    public DefaultOverdueUserApi(OverdueWrapperFactory factory,BlockingApi accessApi, ExtendedOverdueService service,  CatalogService catalogService) {
        this.factory = factory;
        this.accessApi = accessApi;
        this.overdueConfig = service.getOverdueConfig();
    }
    
    @SuppressWarnings("unchecked")
    @Override
    public <T extends Blockable> OverdueState<T> getOverdueStateFor(T overdueable) throws OverdueError {
        try {
            String stateName = accessApi.getBlockingStateFor(overdueable).getStateName();
            OverdueStateSet<SubscriptionBundle> states = overdueConfig.getBundleStateSet();
            return (OverdueState<T>) states.findState(stateName);
        } catch (OverdueApiException e) {
            throw new OverdueError(e, ErrorCode.OVERDUE_CAT_ERROR_ENCOUNTERED,overdueable.getId(), overdueable.getClass().getSimpleName());
        }
    }
    
    @Override
<<<<<<< HEAD
    public <T extends Blockable> OverdueState<T> refreshOverdueStateFor(T overdueable) throws OverdueError, OverdueApiException {
=======
    public <T extends Blockable> OverdueState<T> refreshOverdueStateFor(T overdueable) throws OverdueError, CatalogApiException, EntitlementUserApiException {
>>>>>>> 60922566
        OverdueWrapper<T> wrapper = factory.createOverdueWrapperFor(overdueable);
        return wrapper.refresh();
    } 
 

    @Override
    public <T extends Blockable> void setOverrideBillingStateForAccount(
            T overdueable, BillingState<T> state) {
        throw new NotImplementedException();
    }
    
}<|MERGE_RESOLUTION|>--- conflicted
+++ resolved
@@ -63,11 +63,7 @@
     }
     
     @Override
-<<<<<<< HEAD
     public <T extends Blockable> OverdueState<T> refreshOverdueStateFor(T overdueable) throws OverdueError, OverdueApiException {
-=======
-    public <T extends Blockable> OverdueState<T> refreshOverdueStateFor(T overdueable) throws OverdueError, CatalogApiException, EntitlementUserApiException {
->>>>>>> 60922566
         OverdueWrapper<T> wrapper = factory.createOverdueWrapperFor(overdueable);
         return wrapper.refresh();
     } 
