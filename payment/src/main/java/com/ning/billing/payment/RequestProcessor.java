/*
 * Copyright 2010-2011 Ning, Inc.
 *
 * Ning licenses this file to you under the Apache License, version 2.0
 * (the "License"); you may not use this file except in compliance with the
 * License.  You may obtain a copy of the License at:
 *
 *    http://www.apache.org/licenses/LICENSE-2.0
 *
 * Unless required by applicable law or agreed to in writing, software
 * distributed under the License is distributed on an "AS IS" BASIS, WITHOUT
 * WARRANTIES OR CONDITIONS OF ANY KIND, either express or implied.  See the
 * License for the specific language governing permissions and limitations
 * under the License.
 */

package com.ning.billing.payment;

import java.util.Arrays;
import java.util.List;
import java.util.UUID;
import java.util.concurrent.ExecutorService;
import java.util.concurrent.Executors;
import java.util.concurrent.ThreadFactory;

import org.slf4j.Logger;
import org.slf4j.LoggerFactory;

import com.google.common.eventbus.Subscribe;
import com.google.inject.Inject;
import com.ning.billing.account.api.Account;
import com.ning.billing.account.api.AccountApiException;
import com.ning.billing.account.api.AccountUserApi;
import com.ning.billing.invoice.api.InvoiceCreationEvent;
import com.ning.billing.payment.api.DefaultPaymentErrorEvent;
import com.ning.billing.payment.api.PaymentApi;
import com.ning.billing.payment.api.PaymentApiException;
import com.ning.billing.payment.api.PaymentErrorEvent;
import com.ning.billing.payment.api.PaymentInfoEvent;

import com.ning.billing.util.bus.Bus;
import com.ning.billing.util.bus.Bus.EventBusException;
import com.ning.billing.util.bus.BusEvent;
import com.ning.billing.util.callcontext.CallContext;
import com.ning.billing.util.callcontext.CallOrigin;
import com.ning.billing.util.callcontext.DefaultCallContext;
import com.ning.billing.util.callcontext.UserType;
import com.ning.billing.util.clock.Clock;
import com.ning.billing.util.globallocker.GlobalLock;
import com.ning.billing.util.globallocker.GlobalLocker;
import com.ning.billing.util.globallocker.LockFailedException;
import com.ning.billing.util.globallocker.GlobalLocker.LockerService;

public class RequestProcessor {
    
    public static final String PAYMENT_PROVIDER_KEY = "paymentProvider";
    
    private final static int NB_PAYMENT_THREADS = 3; // STEPH
    private final static String PAYMENT_GROUP_NAME = "payment-grp";
    private final static String PAYMENT_TH_NAME = "payment-th";

    
    private final AccountUserApi accountUserApi;
    private final PaymentApi paymentApi;
    private final Bus eventBus;
    private final Clock clock;
    private final ExecutorService executor;
    
    private static final Logger log = LoggerFactory.getLogger(RequestProcessor.class);

    @Inject
    public RequestProcessor(final Clock clock,
            final AccountUserApi accountUserApi,
            final PaymentApi paymentApi,
            final Bus eventBus,
            final GlobalLocker locker) {
        this.clock = clock;
        this.accountUserApi = accountUserApi;
        this.paymentApi = paymentApi;
        this.eventBus = eventBus;
        this.executor = Executors.newFixedThreadPool(NB_PAYMENT_THREADS, new ThreadFactory() {
            @Override
            public Thread newThread(Runnable r) {
                return new Thread(new ThreadGroup(PAYMENT_GROUP_NAME),
                        r,
                        PAYMENT_TH_NAME);
            }
        });
    }
    

    @Subscribe
<<<<<<< HEAD
    public void processInvoiceEvent(InvoiceCreationEvent event) {

=======
    public void receiveInvoice(InvoiceCreationEvent event) {
>>>>>>> 6bc860a8
        log.info("Received invoice creation notification for account {} and invoice {}", event.getAccountId(), event.getInvoiceId());
        PaymentErrorEvent errorEvent = null;
        try {
            final Account account = accountUserApi.getAccountById(event.getAccountId());
            if (account != null) {
                CallContext context = new DefaultCallContext("PaymentRequestProcessor", CallOrigin.INTERNAL, UserType.SYSTEM, clock);
                PaymentInfoEvent result = paymentApi.createPayment(account, event.getInvoiceId(), context);
                postPaymentEvent(result, account.getId());
                return;
            } else {
                errorEvent = new DefaultPaymentErrorEvent(null, "Failed to retrieve account", event.getAccountId(), null, null);
            }
        } catch(AccountApiException e) {
            log.error("Failed to process invoice payment", e);
            errorEvent = new DefaultPaymentErrorEvent(null, e.getMessage(), event.getAccountId(), null, null);            
        } catch (PaymentApiException e) {
            log.error("Failed to process invoice payment", e);
            errorEvent = new DefaultPaymentErrorEvent(null, e.getMessage(), event.getAccountId(), null, null);                        
        }
        postPaymentEvent(errorEvent, event.getAccountId());
    }
    
    private void postPaymentEvent(BusEvent ev, UUID accountId) {
        if (ev == null) {
            return;
        }
        try {
            eventBus.post(ev);
        } catch (EventBusException e) {
            log.error("Failed to post Payment event event for account {} ", accountId, e);
        }
    }

}<|MERGE_RESOLUTION|>--- conflicted
+++ resolved
@@ -90,12 +90,7 @@
     
 
     @Subscribe
-<<<<<<< HEAD
     public void processInvoiceEvent(InvoiceCreationEvent event) {
-
-=======
-    public void receiveInvoice(InvoiceCreationEvent event) {
->>>>>>> 6bc860a8
         log.info("Received invoice creation notification for account {} and invoice {}", event.getAccountId(), event.getInvoiceId());
         PaymentErrorEvent errorEvent = null;
         try {
