--- conflicted
+++ resolved
@@ -303,15 +303,9 @@
     }
 
     @Override
-<<<<<<< HEAD
     public List<Either<PaymentError, PaymentInfo>> createRefund(Account account, List<String> invoiceIds) {
         final PaymentProviderPlugin plugin = getPaymentProviderPlugin(account);
         return plugin.processRefund(account);
-=======
-    public List<Either<PaymentError, PaymentInfo>> createRefund(Account account, List<String> invoiceIds, CallContext context) {
-        //TODO
-        throw new UnsupportedOperationException();
->>>>>>> 91d0bc0b
     }
 
     @Override
