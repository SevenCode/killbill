/*
 * Copyright 2010-2011 Ning, Inc.
 *
 * Ning licenses this file to you under the Apache License, version 2.0
 * (the "License"); you may not use this file except in compliance with the
 * License.  You may obtain a copy of the License at:
 *
 *    http://www.apache.org/licenses/LICENSE-2.0
 *
 * Unless required by applicable law or agreed to in writing, software
 * distributed under the License is distributed on an "AS IS" BASIS, WITHOUT
 * WARRANTIES OR CONDITIONS OF ANY KIND, either express or implied.  See the
 * License for the specific language governing permissions and limitations
 * under the License.
 */

package com.ning.billing.payment.api;

import java.math.BigDecimal;
import java.util.List;
import java.util.Set;
import java.util.UUID;

import com.google.inject.Inject;
import com.ning.billing.account.api.Account;
import com.ning.billing.payment.core.AccountProcessor;
import com.ning.billing.payment.core.PaymentMethodProcessor;
import com.ning.billing.payment.core.PaymentProcessor;
import com.ning.billing.payment.core.RefundProcessor;
import com.ning.billing.payment.plugin.api.PaymentProviderAccount;
import com.ning.billing.util.callcontext.CallContext;

public class DefaultPaymentApi implements PaymentApi {
    

    private final PaymentMethodProcessor methodProcessor;
    private final PaymentProcessor paymentProcessor;
    private final RefundProcessor refundProcessor;
    private final AccountProcessor accountProcessor;
  
    @Inject
    public DefaultPaymentApi(final PaymentMethodProcessor methodProcessor,
            final AccountProcessor accountProcessor,
            final PaymentProcessor paymentProcessor,
            final RefundProcessor refundProcessor) {
        this.methodProcessor = methodProcessor;
        this.accountProcessor = accountProcessor;
        this.paymentProcessor = paymentProcessor;
        this.refundProcessor = refundProcessor;
    }
     
 
 
   
    @Override
    public Payment createPayment(final String accountKey, final UUID invoiceId, final BigDecimal amount, final CallContext context) 
    throws PaymentApiException {
        return paymentProcessor.createPayment(accountKey, invoiceId, amount, context, true);
     }
    
    @Override
    public Payment createPayment(Account account, UUID invoiceId,
            final BigDecimal amount, CallContext context) throws PaymentApiException {
        return paymentProcessor.createPayment(account, invoiceId, amount, context, true);        
    }

    
    @Override
    public List<Payment> getInvoicePayments(UUID invoiceId) {
        return paymentProcessor.getInvoicePayments(invoiceId);
    }

    @Override
    public List<Payment> getAccountPayments(UUID accountId)
            throws PaymentApiException {
        return paymentProcessor.getAccountPayments(accountId);
    }
    

    @Override
    public Refund createRefund(Account account, UUID paymentId, CallContext context)
        throws PaymentApiException {
        return refundProcessor.createRefund(account, paymentId, context);
    }

    
  


    @Override
    public Set<String> getAvailablePlugins() {
        return methodProcessor.getAvailablePlugins();
    }


    @Override
    public String initializeAccountPlugin(String pluginName, Account account)
        throws PaymentApiException {
        return methodProcessor.initializeAccountPlugin(pluginName, account);
    }


    @Override
    public UUID addPaymentMethod(String pluginName, Account account,
            boolean setDefault, final PaymentMethodPlugin paymentMethodInfo, final CallContext context) 
        throws PaymentApiException {
        return methodProcessor.addPaymentMethod(pluginName, account, setDefault, paymentMethodInfo, context);
    }

 
    @Override
    public List<PaymentMethod> refreshPaymentMethods(String pluginName,
            Account account, PaymentMethodPlugin paymentMethodInfo, final CallContext context) 
            throws PaymentApiException {
        return methodProcessor.refreshPaymentMethods(pluginName, account, context);
    }

    @Override
    public List<PaymentMethod> getPaymentMethods(Account account, boolean withPluginDetail) 
    throws PaymentApiException {
        return methodProcessor.getPaymentMethods(account, withPluginDetail);
    }

    @Override
    public PaymentMethod getPaymentMethod(final Account account, UUID paymentMethod, boolean withPluginDetail)
        throws PaymentApiException {
        return methodProcessor.getPaymentMethod(account, paymentMethod, withPluginDetail);
    }

    @Override
    public void updatePaymentMethod(final Account account, UUID paymentMethodId, PaymentMethodPlugin paymentMethodInfo)
        throws PaymentApiException {
        methodProcessor.updatePaymentMethod(account, paymentMethodId, paymentMethodInfo);
    }

    @Override
    public void deletedPaymentMethod(final Account account, UUID paymentMethodId, final CallContext context) 
        throws PaymentApiException {
        methodProcessor.deletedPaymentMethod(account, paymentMethodId);
    }

    @Override
<<<<<<< HEAD
    public void setDefaultPaymentMethod(Account account, UUID paymentMethodId, final CallContext context)
        throws PaymentApiException {
        methodProcessor.setDefaultPaymentMethod(account, paymentMethodId);
=======
    public PaymentInfoEvent getPaymentInfoForPaymentAttemptId(UUID paymentAttemptId) {
        return paymentDao.getPaymentInfoForPaymentAttemptId(paymentAttemptId);
    }

    @Override
    public UUID getPaymentAttemptIdFromPaymentId(UUID paymentId) throws PaymentApiException {
        return paymentDao.getPaymentAttemptIdFromPaymentId(paymentId);
    }

    private PaymentProviderPlugin getPaymentProviderPlugin(String accountKey) {

        String paymentProviderName = null;
        if (accountKey != null) {
            Account account;
            try {
                account = accountUserApi.getAccountByKey(accountKey);
                return getPaymentProviderPlugin(account);
            } catch (AccountApiException e) {
                log.error("Error getting payment provider plugin.", e);
            }
        }
        return pluginRegistry.getPlugin(paymentProviderName);
    }
    
    private PaymentProviderPlugin getPaymentProviderPlugin(Account account) {
        String paymentProviderName = null;

        if (account != null) {
            paymentProviderName = account.getPaymentProviderName();
        }

        return pluginRegistry.getPlugin(paymentProviderName);
    }

    private void postPaymentEvent(BusEvent ev, UUID accountId) {
        if (ev == null) {
            return;
        }
        try {
            eventBus.post(ev);
        } catch (EventBusException e) {
            log.error("Failed to post Payment event event for account {} ", accountId, e);
        }
>>>>>>> 962d1a00
    }

}<|MERGE_RESOLUTION|>--- conflicted
+++ resolved
@@ -22,6 +22,7 @@
 import java.util.UUID;
 
 import com.google.inject.Inject;
+import com.ning.billing.ErrorCode;
 import com.ning.billing.account.api.Account;
 import com.ning.billing.payment.core.AccountProcessor;
 import com.ning.billing.payment.core.PaymentMethodProcessor;
@@ -49,9 +50,6 @@
         this.refundProcessor = refundProcessor;
     }
      
- 
- 
-   
     @Override
     public Payment createPayment(final String accountKey, final UUID invoiceId, final BigDecimal amount, final CallContext context) 
     throws PaymentApiException {
@@ -64,6 +62,14 @@
         return paymentProcessor.createPayment(account, invoiceId, amount, context, true);        
     }
 
+    @Override
+    public Payment getPayment(UUID paymentId) throws PaymentApiException {
+        Payment payment = paymentProcessor.getPayment(paymentId);
+        if (payment == null) {
+            throw new PaymentApiException(ErrorCode.PAYMENT_NO_SUCH_PAYMENT, paymentId);
+        }
+        return payment;
+    }
     
     @Override
     public List<Payment> getInvoicePayments(UUID invoiceId) {
@@ -140,55 +146,8 @@
     }
 
     @Override
-<<<<<<< HEAD
     public void setDefaultPaymentMethod(Account account, UUID paymentMethodId, final CallContext context)
         throws PaymentApiException {
         methodProcessor.setDefaultPaymentMethod(account, paymentMethodId);
-=======
-    public PaymentInfoEvent getPaymentInfoForPaymentAttemptId(UUID paymentAttemptId) {
-        return paymentDao.getPaymentInfoForPaymentAttemptId(paymentAttemptId);
     }
-
-    @Override
-    public UUID getPaymentAttemptIdFromPaymentId(UUID paymentId) throws PaymentApiException {
-        return paymentDao.getPaymentAttemptIdFromPaymentId(paymentId);
-    }
-
-    private PaymentProviderPlugin getPaymentProviderPlugin(String accountKey) {
-
-        String paymentProviderName = null;
-        if (accountKey != null) {
-            Account account;
-            try {
-                account = accountUserApi.getAccountByKey(accountKey);
-                return getPaymentProviderPlugin(account);
-            } catch (AccountApiException e) {
-                log.error("Error getting payment provider plugin.", e);
-            }
-        }
-        return pluginRegistry.getPlugin(paymentProviderName);
-    }
-    
-    private PaymentProviderPlugin getPaymentProviderPlugin(Account account) {
-        String paymentProviderName = null;
-
-        if (account != null) {
-            paymentProviderName = account.getPaymentProviderName();
-        }
-
-        return pluginRegistry.getPlugin(paymentProviderName);
-    }
-
-    private void postPaymentEvent(BusEvent ev, UUID accountId) {
-        if (ev == null) {
-            return;
-        }
-        try {
-            eventBus.post(ev);
-        } catch (EventBusException e) {
-            log.error("Failed to post Payment event event for account {} ", accountId, e);
-        }
->>>>>>> 962d1a00
-    }
-
 }