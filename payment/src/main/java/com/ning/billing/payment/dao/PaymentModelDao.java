/*
 * Copyright 2010-2011 Ning, Inc.
 *
 * Ning licenses this file to you under the Apache License, version 2.0
 * (the "License"); you may not use this file except in compliance with the
 * License.  You may obtain a copy of the License at:
 *
 *    http://www.apache.org/licenses/LICENSE-2.0
 *
 * Unless required by applicable law or agreed to in writing, software
 * distributed under the License is distributed on an "AS IS" BASIS, WITHOUT
 * WARRANTIES OR CONDITIONS OF ANY KIND, either express or implied.  See the
 * License for the specific language governing permissions and limitations
 * under the License.
 */
package com.ning.billing.payment.dao;

import java.math.BigDecimal;
import java.util.UUID;

import org.joda.time.DateTime;

import com.ning.billing.catalog.api.Currency;
import com.ning.billing.payment.api.PaymentStatus;
import com.ning.billing.util.entity.EntityBase;

public class PaymentModelDao extends EntityBase {

    public static final Integer INVALID_PAYMENT_NUMBER = new Integer(-13);

    private final UUID accountId;
    private final UUID invoiceId;
    private final UUID paymentMethodId;
    private final BigDecimal amount;
    private final Currency currency;
    private final DateTime effectiveDate;
    private final Integer paymentNumber;
    private final PaymentStatus paymentStatus;
    private final String extPaymentRefId;


    public PaymentModelDao(final UUID id, final UUID accountId, final UUID invoiceId, final UUID paymentMethodId,
                           final Integer paymentNumber, final BigDecimal amount, final Currency currency,
                           final PaymentStatus paymentStatus, final DateTime effectiveDate, final String extPaymentRefId) {
        super(id);
        this.accountId = accountId;
        this.invoiceId = invoiceId;
        this.paymentMethodId = paymentMethodId;
        this.paymentNumber = paymentNumber;
        this.amount = amount;
        this.currency = currency;
        this.paymentStatus = paymentStatus;
        this.effectiveDate = effectiveDate;
        this.extPaymentRefId = extPaymentRefId;
    }

<<<<<<< HEAD
    public PaymentModelDao(final UUID accountId, final UUID invoiceId,
            final BigDecimal amount, final Currency currency, final DateTime effectiveDate, final PaymentStatus paymentStatus) {
        this(UUID.randomUUID(), accountId, invoiceId, null, INVALID_PAYMENT_NUMBER, amount, currency, paymentStatus, effectiveDate, null);
    }

    public PaymentModelDao(final UUID accountId, final UUID invoiceId,
            final BigDecimal amount, final Currency currency, final DateTime effectiveDate) {
        this(UUID.randomUUID(), accountId, invoiceId, null, INVALID_PAYMENT_NUMBER, amount, currency, PaymentStatus.UNKNOWN, effectiveDate, null);
=======
    public PaymentModelDao(final UUID accountId, final UUID invoiceId, final UUID paymentMethodId,
                           final BigDecimal amount, final Currency currency, final DateTime effectiveDate) {
        this(UUID.randomUUID(), accountId, invoiceId, paymentMethodId, INVALID_PAYMENT_NUMBER, amount, currency, PaymentStatus.UNKNOWN, effectiveDate, null);
>>>>>>> 49c264e0
    }

    public PaymentModelDao(final PaymentModelDao src, final PaymentStatus newPaymentStatus) {
        this(src.getId(), src.getAccountId(), src.getInvoiceId(), null, src.getPaymentNumber(), src.getAmount(), src.getCurrency(), newPaymentStatus, src.getEffectiveDate(), null);
    }

    public UUID getAccountId() {
        return accountId;
    }

    public UUID getInvoiceId() {
        return invoiceId;
    }

    public UUID getPaymentMethodId() {
        return paymentMethodId;
    }

    public Integer getPaymentNumber() {
        return paymentNumber;
    }

    public BigDecimal getAmount() {
        return amount;
    }

    public PaymentStatus getPaymentStatus() {
        return paymentStatus;
    }

    public Currency getCurrency() {
        return currency;
    }

    public DateTime getEffectiveDate() {
        return effectiveDate;
    }

    public String getExtPaymentRefId() {
        return extPaymentRefId;
    }
}<|MERGE_RESOLUTION|>--- conflicted
+++ resolved
@@ -38,7 +38,6 @@
     private final PaymentStatus paymentStatus;
     private final String extPaymentRefId;
 
-
     public PaymentModelDao(final UUID id, final UUID accountId, final UUID invoiceId, final UUID paymentMethodId,
                            final Integer paymentNumber, final BigDecimal amount, final Currency currency,
                            final PaymentStatus paymentStatus, final DateTime effectiveDate, final String extPaymentRefId) {
@@ -54,24 +53,18 @@
         this.extPaymentRefId = extPaymentRefId;
     }
 
-<<<<<<< HEAD
-    public PaymentModelDao(final UUID accountId, final UUID invoiceId,
+    public PaymentModelDao(final UUID accountId, final UUID invoiceId, final UUID paymentMethodId,
             final BigDecimal amount, final Currency currency, final DateTime effectiveDate, final PaymentStatus paymentStatus) {
-        this(UUID.randomUUID(), accountId, invoiceId, null, INVALID_PAYMENT_NUMBER, amount, currency, paymentStatus, effectiveDate, null);
+        this(UUID.randomUUID(), accountId, invoiceId, paymentMethodId, INVALID_PAYMENT_NUMBER, amount, currency, paymentStatus, effectiveDate, null);
     }
 
-    public PaymentModelDao(final UUID accountId, final UUID invoiceId,
+    public PaymentModelDao(final UUID accountId, final UUID invoiceId, final UUID paymentMethodId,
             final BigDecimal amount, final Currency currency, final DateTime effectiveDate) {
-        this(UUID.randomUUID(), accountId, invoiceId, null, INVALID_PAYMENT_NUMBER, amount, currency, PaymentStatus.UNKNOWN, effectiveDate, null);
-=======
-    public PaymentModelDao(final UUID accountId, final UUID invoiceId, final UUID paymentMethodId,
-                           final BigDecimal amount, final Currency currency, final DateTime effectiveDate) {
         this(UUID.randomUUID(), accountId, invoiceId, paymentMethodId, INVALID_PAYMENT_NUMBER, amount, currency, PaymentStatus.UNKNOWN, effectiveDate, null);
->>>>>>> 49c264e0
     }
 
     public PaymentModelDao(final PaymentModelDao src, final PaymentStatus newPaymentStatus) {
-        this(src.getId(), src.getAccountId(), src.getInvoiceId(), null, src.getPaymentNumber(), src.getAmount(), src.getCurrency(), newPaymentStatus, src.getEffectiveDate(), null);
+        this(src.getId(), src.getAccountId(), src.getInvoiceId(), src.getPaymentMethodId(), src.getPaymentNumber(), src.getAmount(), src.getCurrency(), newPaymentStatus, src.getEffectiveDate(), null);
     }
 
     public UUID getAccountId() {
