--- conflicted
+++ resolved
@@ -46,14 +46,11 @@
                                  @BindBean final InternalCallContext context);
 
     @SqlQuery
-<<<<<<< HEAD
     DirectPaymentTransactionModelDao getDirectPaymentTransactionByExternalKey(@Bind("transactionExternalKey") final String transactionExternalKey,
                                                                               @BindBean final InternalTenantContext context);
 
-}
-
-=======
+    @SqlQuery
     public List<DirectPaymentTransactionModelDao> getByDirectPaymentId(@Bind("directPaymentId") final UUID directPaymentId,
                                                                        @BindBean final InternalTenantContext context);
 }
->>>>>>> d75d4fb4
+
