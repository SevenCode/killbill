/*
 * Copyright 2010-2011 Ning, Inc.
 *
 * Ning licenses this file to you under the Apache License, version 2.0
 * (the "License"); you may not use this file except in compliance with the
 * License.  You may obtain a copy of the License at:
 *
 *    http://www.apache.org/licenses/LICENSE-2.0
 *
 * Unless required by applicable law or agreed to in writing, software
 * distributed under the License is distributed on an "AS IS" BASIS, WITHOUT
 * WARRANTIES OR CONDITIONS OF ANY KIND, either express or implied.  See the
 * License for the specific language governing permissions and limitations
 * under the License.
 */

package com.ning.billing.payment.provider;

import java.util.ArrayList;
import java.util.Collection;
import java.util.List;
import java.util.Map;
import java.util.UUID;
import java.util.concurrent.ConcurrentHashMap;

import org.apache.commons.lang.RandomStringUtils;
import org.joda.time.DateTime;

import com.google.common.base.Predicate;
import com.google.common.collect.Collections2;
import com.ning.billing.account.api.Account;
import com.ning.billing.invoice.api.Invoice;
import com.ning.billing.payment.api.CreditCardPaymentMethodInfo;
import com.ning.billing.payment.api.Either;
import com.ning.billing.payment.api.PaymentError;
import com.ning.billing.payment.api.PaymentInfo;
import com.ning.billing.payment.api.PaymentMethodInfo;
import com.ning.billing.payment.api.PaymentProviderAccount;
import com.ning.billing.payment.api.PaypalPaymentMethodInfo;

public class MockPaymentProviderPlugin implements PaymentProviderPlugin {
    private final Map<String, PaymentInfo> payments = new ConcurrentHashMap<String, PaymentInfo>();
    private final Map<String, PaymentProviderAccount> accounts = new ConcurrentHashMap<String, PaymentProviderAccount>();
    private final Map<String, PaymentMethodInfo> paymentMethods = new ConcurrentHashMap<String, PaymentMethodInfo>();

    @Override
    public Either<PaymentError, PaymentInfo> processInvoice(Account account, Invoice invoice) {
        PaymentInfo payment = new PaymentInfo.Builder().setPaymentId(UUID.randomUUID().toString())
<<<<<<< HEAD
                                            .setAmount(invoice.getBalance())
                                            .setStatus("Processed")
                                            .setBankIdentificationNumber("1234")
                                            .setCreatedDate(new DateTime())
                                            .setEffectiveDate(new DateTime())
                                            .setPaymentNumber("12345")
                                            .setReferenceId("12345")
                                            .setType("Electronic")
                                            .build();
=======
                                             .setAmount(invoice.getAmountOutstanding())
                                             .setStatus("Processed")
                                             .setBankIdentificationNumber("1234")
                                             .setCreatedDate(new DateTime())
                                             .setEffectiveDate(new DateTime())
                                             .setPaymentNumber("12345")
                                             .setReferenceId("12345")
                                             .setType("Electronic")
                                             .build();
>>>>>>> 9c9075a3

        payments.put(payment.getPaymentId(), payment);
        return Either.right(payment);
    }

    @Override
    public Either<PaymentError, PaymentInfo> getPaymentInfo(String paymentId) {
        PaymentInfo payment = payments.get(paymentId);

        if (payment == null) {
            return Either.left(new PaymentError("notfound", "No payment found for id " + paymentId));
        }
        else {
            return Either.right(payment);
        }
    }

    @Override
    public Either<PaymentError, String> createPaymentProviderAccount(Account account) {
        if (account != null) {
            String id = String.valueOf(RandomStringUtils.random(10));
            accounts.put(account.getExternalKey(),
                         new PaymentProviderAccount.Builder().setAccountNumber(String.valueOf(RandomStringUtils.random(10)))
                                                             .setDefaultPaymentMethod(String.valueOf(RandomStringUtils.random(10)))
                                                             .setId(id)
                                                             .build());

            return Either.right(id);
        }
        else {
            return Either.left(new PaymentError("unknown", "Did not get account to create payment provider account"));
        }
    }

    @Override
    public Either<PaymentError, PaymentProviderAccount> getPaymentProviderAccount(String accountKey) {
        if (accountKey != null) {
            return Either.right(accounts.get(accountKey));
        }
        else {
            return Either.left(new PaymentError("unknown", "Did not get account for accountKey " + accountKey));
        }
    }

    @Override
    public Either<PaymentError, String> addPaymentMethod(String accountKey, PaymentMethodInfo paymentMethod) {
        if (paymentMethod != null) {
            String paymentMethodId = RandomStringUtils.random(10);
            PaymentMethodInfo realPaymentMethod = null;

            if (paymentMethod instanceof PaypalPaymentMethodInfo) {
                PaypalPaymentMethodInfo paypalPaymentMethod = (PaypalPaymentMethodInfo)paymentMethod;
                realPaymentMethod = new PaypalPaymentMethodInfo.Builder(paypalPaymentMethod).setId(paymentMethodId).build();
            }
            else if (paymentMethod instanceof CreditCardPaymentMethodInfo) {
                CreditCardPaymentMethodInfo ccPaymentMethod = (CreditCardPaymentMethodInfo)paymentMethod;
                realPaymentMethod = new CreditCardPaymentMethodInfo.Builder(ccPaymentMethod).setId(paymentMethodId).build();
            }
            if (realPaymentMethod == null) {
                return Either.left(new PaymentError("unsupported", "Payment method " + paymentMethod.getType() + " not supported by the plugin"));
            }
            else {
                paymentMethods.put(paymentMethodId, paymentMethod);
                return Either.right(paymentMethodId);
            }
        }
        else {
            return Either.left(new PaymentError("unknown", "Could not create add payment method " + paymentMethod + " for " + accountKey));
        }
    }

    @Override
    public Either<PaymentError, PaymentMethodInfo> updatePaymentMethod(String accountKey, PaymentMethodInfo paymentMethod) {
        if (paymentMethod != null) {
            PaymentMethodInfo realPaymentMethod = null;

            if (paymentMethod instanceof PaypalPaymentMethodInfo) {
                PaypalPaymentMethodInfo paypalPaymentMethod = (PaypalPaymentMethodInfo)paymentMethod;
                realPaymentMethod = new PaypalPaymentMethodInfo.Builder(paypalPaymentMethod).build();
            }
            else if (paymentMethod instanceof CreditCardPaymentMethodInfo) {
                CreditCardPaymentMethodInfo ccPaymentMethod = (CreditCardPaymentMethodInfo)paymentMethod;
                realPaymentMethod = new CreditCardPaymentMethodInfo.Builder(ccPaymentMethod).build();
            }
            if (realPaymentMethod == null) {
                return Either.left(new PaymentError("unsupported", "Payment method " + paymentMethod.getType() + " not supported by the plugin"));
            }
            else {
                paymentMethods.put(paymentMethod.getId(), paymentMethod);
                return Either.right(realPaymentMethod);
            }
        }
        else {
            return Either.left(new PaymentError("unknown", "Could not create add payment method " + paymentMethod + " for " + accountKey));
        }
    }

    @Override
    public Either<PaymentError, Void> deletePaymentMethod(String accountKey, String paymentMethodId) {
        if (paymentMethods.remove(paymentMethodId) == null) {
            return Either.left(new PaymentError("unknown", "Did not get any result back"));
        }
        else {
            return Either.right(null);
        }
    }

    @Override
    public Either<PaymentError, PaymentMethodInfo> getPaymentMethodInfo(String paymentMethodId) {
        if (paymentMethodId != null) {
            return Either.left(new PaymentError("unknown", "Could not retrieve payment method for paymentMethodId " + paymentMethodId));
        }

        return Either.right(paymentMethods.get(paymentMethodId));
    }

    @Override
    public Either<PaymentError, List<PaymentMethodInfo>> getPaymentMethods(final String accountId) {

        Collection<PaymentMethodInfo> filteredPaymentMethods = Collections2.filter(paymentMethods.values(), new Predicate<PaymentMethodInfo>() {
            @Override
            public boolean apply(PaymentMethodInfo input) {
                return accountId.equals(input.getAccountId());
            }
        });
        List<PaymentMethodInfo> result = new ArrayList<PaymentMethodInfo>(filteredPaymentMethods);
        return Either.right(result);
    }

    @Override
    public Either<PaymentError, Void> updatePaymentGateway(String accountKey) {
        return Either.right(null);
    }

    @Override
    public Either<PaymentError, Void> updatePaymentProviderAccountWithExistingContact(Account account) {
        // nothing to do here
        return Either.right(null);
    }

    @Override
    public Either<PaymentError, Void> updatePaymentProviderAccountWithNewContact(Account account) {
        // nothing to do here
        return Either.right(null);
    }

}<|MERGE_RESOLUTION|>--- conflicted
+++ resolved
@@ -46,17 +46,6 @@
     @Override
     public Either<PaymentError, PaymentInfo> processInvoice(Account account, Invoice invoice) {
         PaymentInfo payment = new PaymentInfo.Builder().setPaymentId(UUID.randomUUID().toString())
-<<<<<<< HEAD
-                                            .setAmount(invoice.getBalance())
-                                            .setStatus("Processed")
-                                            .setBankIdentificationNumber("1234")
-                                            .setCreatedDate(new DateTime())
-                                            .setEffectiveDate(new DateTime())
-                                            .setPaymentNumber("12345")
-                                            .setReferenceId("12345")
-                                            .setType("Electronic")
-                                            .build();
-=======
                                              .setAmount(invoice.getAmountOutstanding())
                                              .setStatus("Processed")
                                              .setBankIdentificationNumber("1234")
@@ -66,8 +55,6 @@
                                              .setReferenceId("12345")
                                              .setType("Electronic")
                                              .build();
->>>>>>> 9c9075a3
-
         payments.put(payment.getPaymentId(), payment);
         return Either.right(payment);
     }
