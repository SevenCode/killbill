/*
 * Copyright 2010-2013 Ning, Inc.
 * Copyright 2014 Groupon, Inc
 * Copyright 2014 The Billing Project, LLC
 *
 * The Billing Project licenses this file to you under the Apache License, version 2.0
 * (the "License"); you may not use this file except in compliance with the
 * License.  You may obtain a copy of the License at:
 *
 *    http://www.apache.org/licenses/LICENSE-2.0
 *
 * Unless required by applicable law or agreed to in writing, software
 * distributed under the License is distributed on an "AS IS" BASIS, WITHOUT
 * WARRANTIES OR CONDITIONS OF ANY KIND, either express or implied.  See the
 * License for the specific language governing permissions and limitations
 * under the License.
 */

package org.killbill.billing.payment.glue;

import java.util.UUID;

import org.killbill.billing.ObjectType;
import org.killbill.billing.callcontext.InternalTenantContext;
import org.killbill.billing.mock.glue.MockAccountModule;
import org.killbill.billing.mock.glue.MockInvoiceModule;
import org.killbill.billing.mock.glue.MockSubscriptionModule;
import org.killbill.billing.payment.TestPaymentHelper;
import org.killbill.billing.payment.provider.MockPaymentProviderPlugin;
import org.killbill.billing.payment.provider.MockPaymentProviderPluginModule;
import org.killbill.billing.platform.api.KillbillConfigSource;
import org.killbill.billing.tag.TagInternalApi;
import org.killbill.billing.util.api.TagUserApi;
import org.killbill.billing.util.config.PaymentConfig;
import org.killbill.billing.util.glue.CacheModule;
import org.killbill.billing.util.glue.MemoryGlobalLockerModule;
import org.killbill.billing.util.tag.Tag;
import org.killbill.clock.Clock;
import org.mockito.Mockito;

import com.google.common.collect.ImmutableList;

public class TestPaymentModule extends PaymentModule {

    private final Clock clock;

    public TestPaymentModule(final KillbillConfigSource configSource, final Clock clock) {
        super(configSource);
        this.clock = clock;
    }

    @Override
    protected void installPaymentProviderPlugins(final PaymentConfig config) {
        install(new MockPaymentProviderPluginModule(MockPaymentProviderPlugin.PLUGIN_NAME, clock, configSource));
    }

    private void installExternalApis() {
        final TagInternalApi tagInternalApi = Mockito.mock(TagInternalApi.class);
        bind(TagInternalApi.class).toInstance(tagInternalApi);
        Mockito.when(tagInternalApi.getTags(Mockito.<UUID>any(), Mockito.<ObjectType>any(), Mockito.<InternalTenantContext>any())).thenReturn(ImmutableList.<Tag>of());

        final TagUserApi tagUserApi = Mockito.mock(TagUserApi.class);
        bind(TagUserApi.class).toInstance(tagUserApi);
    }

    @Override
    protected void configure() {
        super.configure();
<<<<<<< HEAD
        install(new MockInvoiceModule(configSource));
        install(new MockAccountModule(configSource));
        install(new MockSubscriptionModule(configSource));
        install(new MemoryGlobalLockerModule(configSource));
=======
        install(new MockInvoiceModule());
        install(new MockAccountModule());
        install(new MockSubscriptionModule());
        install(new MemoryGlobalLockerModule());
>>>>>>> e2ca5cbe
        install(new CacheModule(configSource));
        installExternalApis();
        bind(TestPaymentHelper.class).asEagerSingleton();
    }
}<|MERGE_RESOLUTION|>--- conflicted
+++ resolved
@@ -66,17 +66,10 @@
     @Override
     protected void configure() {
         super.configure();
-<<<<<<< HEAD
         install(new MockInvoiceModule(configSource));
         install(new MockAccountModule(configSource));
         install(new MockSubscriptionModule(configSource));
         install(new MemoryGlobalLockerModule(configSource));
-=======
-        install(new MockInvoiceModule());
-        install(new MockAccountModule());
-        install(new MockSubscriptionModule());
-        install(new MemoryGlobalLockerModule());
->>>>>>> e2ca5cbe
         install(new CacheModule(configSource));
         installExternalApis();
         bind(TestPaymentHelper.class).asEagerSingleton();
