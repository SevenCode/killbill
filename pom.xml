<?xml version="1.0" encoding="UTF-8"?>
<!--
  ~ Copyright 2010-2013 Ning, Inc.
  ~
  ~ Ning licenses this file to you under the Apache License, version 2.0
  ~ (the "License"); you may not use this file except in compliance with the
  ~ License.  You may obtain a copy of the License at:
  ~
  ~    http://www.apache.org/licenses/LICENSE-2.0
  ~
  ~ Unless required by applicable law or agreed to in writing, software
  ~ distributed under the License is distributed on an "AS IS" BASIS, WITHOUT
  ~ WARRANTIES OR CONDITIONS OF ANY KIND, either express or implied.  See the
  ~ License for the specific language governing permissions and limitations
  ~ under the License.
  -->
<project xmlns="http://maven.apache.org/POM/4.0.0" xmlns:xsi="http://www.w3.org/2001/XMLSchema-instance" xsi:schemaLocation="http://maven.apache.org/POM/4.0.0 http://maven.apache.org/xsd/maven-4.0.0.xsd">
    <modelVersion>4.0.0</modelVersion>
    <parent>
        <artifactId>killbill-oss-parent</artifactId>
        <groupId>com.ning.billing</groupId>
<<<<<<< HEAD
        <version>0.3.1-SNAPSHOT</version>
=======
        <version>0.3.1</version>
>>>>>>> 44905e04
    </parent>
    <artifactId>killbill</artifactId>
    <version>0.3.3-SNAPSHOT</version>
    <packaging>pom</packaging>
    <name>killbill</name>
    <description>Library for managing recurring subscriptions and the associated billing</description>
    <url>http://github.com/killbill/killbill</url>
    <modules>
        <module>account</module>
        <module>api</module>
        <module>beatrix</module>
        <module>catalog</module>
        <module>entitlement</module>
        <module>invoice</module>
        <module>junction</module>
        <module>overdue</module>
        <module>payment</module>
        <module>usage</module>
        <module>util</module>
        <module>jaxrs</module>
        <module>server</module>
        <module>tenant</module>
        <module>osgi</module>
        <module>osgi-bundles</module>
    </modules>
    <scm>
        <connection>scm:git:git://github.com/killbill/killbill.git</connection>
        <developerConnection>scm:git:git@github.com:killbill/killbill.git</developerConnection>
        <url>http://github.com/killbill/killbill/tree/master</url>
    </scm>
    <issueManagement>
        <system>Github</system>
        <url>http://github.com/killbill/killbill</url>
    </issueManagement>
    <properties>
        <killbill.version>${project.version}</killbill.version>
    </properties>
</project><|MERGE_RESOLUTION|>--- conflicted
+++ resolved
@@ -19,11 +19,7 @@
     <parent>
         <artifactId>killbill-oss-parent</artifactId>
         <groupId>com.ning.billing</groupId>
-<<<<<<< HEAD
-        <version>0.3.1-SNAPSHOT</version>
-=======
-        <version>0.3.1</version>
->>>>>>> 44905e04
+        <version>0.3.2-SNAPSHOT</version>
     </parent>
     <artifactId>killbill</artifactId>
     <version>0.3.3-SNAPSHOT</version>
