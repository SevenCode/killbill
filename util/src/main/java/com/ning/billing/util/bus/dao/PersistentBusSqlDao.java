/* 
 * Copyright 2010-2011 Ning, Inc.
 *
 * Ning licenses this file to you under the Apache License, version 2.0
 * (the "License"); you may not use this file except in compliance with the
 * License.  You may obtain a copy of the License at:
 *
 *    http://www.apache.org/licenses/LICENSE-2.0
 *
 * Unless required by applicable law or agreed to in writing, software
 * distributed under the License is distributed on an "AS IS" BASIS, WITHOUT
 * WARRANTIES OR CONDITIONS OF ANY KIND, either express or implied.  See the
 * License for the specific language governing permissions and limitations
 * under the License.
 */
package com.ning.billing.util.bus.dao;

import java.sql.ResultSet;
import java.sql.SQLException;
import java.util.Date;

import org.joda.time.DateTime;
import org.skife.jdbi.v2.SQLStatement;
import org.skife.jdbi.v2.StatementContext;
import org.skife.jdbi.v2.sqlobject.Bind;
import org.skife.jdbi.v2.sqlobject.Binder;
import org.skife.jdbi.v2.sqlobject.SqlQuery;
import org.skife.jdbi.v2.sqlobject.SqlUpdate;
import org.skife.jdbi.v2.sqlobject.customizers.Mapper;
import org.skife.jdbi.v2.sqlobject.mixins.CloseMe;
import org.skife.jdbi.v2.sqlobject.mixins.Transactional;
import org.skife.jdbi.v2.sqlobject.stringtemplate.ExternalizedSqlViaStringTemplate3;
import org.skife.jdbi.v2.tweak.ResultSetMapper;

import com.ning.billing.util.dao.BinderBase;
import com.ning.billing.util.dao.MapperBase;
import com.ning.billing.util.queue.PersistentQueueEntryLifecycle.PersistentQueueEntryLifecycleState;

@ExternalizedSqlViaStringTemplate3()
public interface PersistentBusSqlDao extends Transactional<PersistentBusSqlDao>, CloseMe {

    
    @SqlQuery
    @Mapper(PersistentBusSqlMapper.class)
    public BusEventEntry getNextBusEventEntry(@Bind("max") int max, @Bind("owner") String owner, @Bind("now") Date now);
    
    @SqlUpdate
    public int claimBusEvent(@Bind("owner") String owner, @Bind("nextAvailable") Date nextAvailable,
                             @Bind("recordId") Long id, @Bind("now") Date now);

    @SqlUpdate
    public void clearBusEvent(@Bind("recordId") Long id, @Bind("owner") String owner);

    @SqlUpdate
    public void removeBusEventsById(@Bind("recordId") Long id);
    
    @SqlUpdate
    public void insertBusEvent(@Bind(binder = PersistentBusSqlBinder.class) BusEventEntry evt);

    @SqlUpdate
    public void insertClaimedHistory(@Bind("ownerId") String owner, @Bind("claimedDate") Date claimedDate,
                                     @Bind("busEventId") long id);

    
    public static class PersistentBusSqlBinder extends BinderBase implements Binder<Bind, BusEventEntry> {

        @Override
        public void bind(@SuppressWarnings("rawtypes") SQLStatement stmt, Bind bind, BusEventEntry evt) {
<<<<<<< HEAD
            stmt.bind("className", evt.getBusEventClass());
            stmt.bind("eventJson", evt.getBusEventJson());
            stmt.bind("createdDate", getDate(new DateTime()));
            stmt.bind("creatingOwner", evt.getCreatedOwner());
            stmt.bind("processingAvailableDate", getDate(evt.getNextAvailableDate()));
            stmt.bind("processingOwner", evt.getOwner());
            stmt.bind("processingState", NotificationLifecycleState.AVAILABLE.toString());
=======
            stmt.bind("class_name", evt.getBusEventClass());
            stmt.bind("event_json", evt.getBusEventJson()); 
            stmt.bind("created_dt", getDate(new DateTime()));
            stmt.bind("creating_owner", evt.getCreatedOwner());
            stmt.bind("processing_available_dt", getDate(evt.getNextAvailableDate()));
            stmt.bind("processing_owner", evt.getOwner());
            stmt.bind("processing_state", PersistentQueueEntryLifecycleState.AVAILABLE.toString());
>>>>>>> bbbc5eb4
        }
    }
    
    public static class PersistentBusSqlMapper extends MapperBase implements ResultSetMapper<BusEventEntry> {

        @Override
        public BusEventEntry map(int index, ResultSet r, StatementContext ctx)
                throws SQLException {

            final Long recordId = r.getLong("record_id");
            final String className = r.getString("class_name"); 
            final String createdOwner = r.getString("creating_owner");
            final String eventJson = r.getString("event_json"); 
            final DateTime nextAvailableDate = getDate(r, "processing_available_date");
            final String processingOwner = r.getString("processing_owner");
            final PersistentQueueEntryLifecycleState processingState = PersistentQueueEntryLifecycleState.valueOf(r.getString("processing_state"));
            
            return new BusEventEntry(recordId, createdOwner, processingOwner, nextAvailableDate, processingState, className, eventJson);
        }
    }
}<|MERGE_RESOLUTION|>--- conflicted
+++ resolved
@@ -66,23 +66,13 @@
 
         @Override
         public void bind(@SuppressWarnings("rawtypes") SQLStatement stmt, Bind bind, BusEventEntry evt) {
-<<<<<<< HEAD
             stmt.bind("className", evt.getBusEventClass());
             stmt.bind("eventJson", evt.getBusEventJson());
             stmt.bind("createdDate", getDate(new DateTime()));
             stmt.bind("creatingOwner", evt.getCreatedOwner());
             stmt.bind("processingAvailableDate", getDate(evt.getNextAvailableDate()));
             stmt.bind("processingOwner", evt.getOwner());
-            stmt.bind("processingState", NotificationLifecycleState.AVAILABLE.toString());
-=======
-            stmt.bind("class_name", evt.getBusEventClass());
-            stmt.bind("event_json", evt.getBusEventJson()); 
-            stmt.bind("created_dt", getDate(new DateTime()));
-            stmt.bind("creating_owner", evt.getCreatedOwner());
-            stmt.bind("processing_available_dt", getDate(evt.getNextAvailableDate()));
-            stmt.bind("processing_owner", evt.getOwner());
-            stmt.bind("processing_state", PersistentQueueEntryLifecycleState.AVAILABLE.toString());
->>>>>>> bbbc5eb4
+            stmt.bind("processingState", PersistentQueueEntryLifecycleState.AVAILABLE.toString());
         }
     }
     
