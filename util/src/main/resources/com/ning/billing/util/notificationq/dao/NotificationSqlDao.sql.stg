--- conflicted
+++ resolved
@@ -5,14 +5,9 @@
       record_id
       , id
       , notification_key
-<<<<<<< HEAD
       , created_date
+      , creating_owner
       , effective_date
-=======
-      , created_dt
-      , creating_owner
-      , effective_dt
->>>>>>> 60922566
       , queue_name
       , processing_owner
       , processing_available_date
@@ -32,7 +27,6 @@
     ;
 >>
 
-
 claimNotification() ::= <<
     update notifications
     set
@@ -40,7 +34,7 @@
       , processing_available_date = :nextAvailable
       , processing_state = 'IN_PROCESSING'
     where
-      record_id = :recordId
+      id = :id
       and processing_state != 'PROCESSED'
       and processing_state != 'REMOVED'
       and (processing_owner IS NULL OR processing_available_date \<= :now)
@@ -52,7 +46,7 @@
     set
       processing_state = 'PROCESSED'
     where
-      record_id = :recordId
+      id = :id
     ;
 >>
 
@@ -65,70 +59,38 @@
     ;
 >>
 
-
 insertNotification() ::= <<
     insert into notifications (
-<<<<<<< HEAD
       id
       , notification_key
       , created_date
+      , creating_owner
       , effective_date
-=======
-      notification_id
-    , notification_key
-      , created_dt
-      , creating_owner
-      , effective_dt
->>>>>>> 60922566
       , queue_name
       , processing_owner
       , processing_available_date
       , processing_state
     ) values (
-<<<<<<< HEAD
       :id
       , :notificationKey
       , :createdDate
+      , :creatingOwner
       , :effectiveDate
       , :queueName
       , :processingOwner
       , :processingAvailableDate
       , :processingState
-=======
-      :notification_id
-      , :notification_key
-      , :created_dt
-      , :creating_owner
-      , :effective_dt
-      , :queue_name
-      , :processing_owner
-      , :processing_available_dt
-      , :processing_state
->>>>>>> 60922566
     );   
 >>
 
-
 insertClaimedHistory() ::= <<
     insert into claimed_notifications (
-<<<<<<< HEAD
-        sequence_id
-        , owner_id
+          owner_id
         , claimed_date
         , notification_id
       ) values (
-        :sequenceId
-        , :owner
+          :ownerId
         , :claimedDate
         , :notificationId
-=======
-          owner_id
-        , claimed_dt
-        , notification_id
-      ) values (
-          :owner
-        , :claimed_dt
-        , :notification_id
->>>>>>> 60922566
       );
 >>