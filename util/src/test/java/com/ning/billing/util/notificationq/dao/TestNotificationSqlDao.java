/*
 * Copyright 2010-2011 Ning, Inc.
 *
 * Ning licenses this file to you under the Apache License, version 2.0
 * (the "License"); you may not use this file except in compliance with the
 * License.  You may obtain a copy of the License at:
 *
 *    http://www.apache.org/licenses/LICENSE-2.0
 *
 * Unless required by applicable law or agreed to in writing, software
 * distributed under the License is distributed on an "AS IS" BASIS, WITHOUT
 * WARRANTIES OR CONDITIONS OF ANY KIND, either express or implied.  See the
 * License for the specific language governing permissions and limitations
 * under the License.
 */

package com.ning.billing.util.notificationq.dao;

import java.util.List;
import java.util.UUID;

import org.joda.time.DateTime;
import org.joda.time.DateTimeZone;
import org.skife.jdbi.v2.Handle;
import org.skife.jdbi.v2.IDBI;
import org.skife.jdbi.v2.tweak.HandleCallback;
import org.testng.Assert;
import org.testng.annotations.BeforeSuite;
import org.testng.annotations.Guice;
import org.testng.annotations.Test;

import com.ning.billing.util.UtilTestSuiteWithEmbeddedDB;
import com.ning.billing.util.notificationq.DefaultNotification;
import com.ning.billing.util.notificationq.Notification;
import com.ning.billing.util.notificationq.dao.NotificationSqlDao.NotificationSqlMapper;
import com.ning.billing.util.queue.PersistentQueueEntryLifecycle.PersistentQueueEntryLifecycleState;

import com.google.inject.AbstractModule;
import com.google.inject.Inject;

import static org.testng.Assert.assertEquals;
import static org.testng.Assert.assertNotNull;

@Guice(modules = TestNotificationSqlDao.TestNotificationSqlDaoModule.class)
public class TestNotificationSqlDao extends UtilTestSuiteWithEmbeddedDB {
<<<<<<< HEAD

    private static final UUID accountId = UUID.randomUUID();
=======
>>>>>>> 8398252d
    private static final String hostname = "Yop";

    @Inject
    private IDBI dbi;

    private NotificationSqlDao dao;

    @BeforeSuite(groups = "slow")
    public void setup() {
        dao = dbi.onDemand(NotificationSqlDao.class);
    }

    @Test(groups = "slow")
    public void testBasic() throws InterruptedException {
        final long accountRecordId = 1242L;
        final String ownerId = UUID.randomUUID().toString();

        final String notificationKey = UUID.randomUUID().toString();
        final DateTime effDt = new DateTime();
        final Notification notif = new DefaultNotification("testBasic", hostname, notificationKey.getClass().getName(), notificationKey, UUID.randomUUID(), UUID.randomUUID(), effDt,
                                                           accountRecordId, internalCallContext.getTenantRecordId());
        dao.insertNotification(notif, internalCallContext);

        Thread.sleep(1000);
        final DateTime now = new DateTime();
        final List<Notification> notifications = dao.getReadyNotifications(now.toDate(), hostname, 3, internalCallContext);
        assertNotNull(notifications);
        assertEquals(notifications.size(), 1);

        Notification notification = notifications.get(0);
        assertEquals(notification.getNotificationKey(), notificationKey);
        validateDate(notification.getEffectiveDate(), effDt);
        assertEquals(notification.getOwner(), null);
        assertEquals(notification.getProcessingState(), PersistentQueueEntryLifecycleState.AVAILABLE);
        assertEquals(notification.getNextAvailableDate(), null);

        final DateTime nextAvailable = now.plusMinutes(5);
        final int res = dao.claimNotification(ownerId, nextAvailable.toDate(), notification.getId().toString(), now.toDate(), internalCallContext);
        assertEquals(res, 1);
        dao.insertClaimedHistory(ownerId, now.toDate(), notification.getId().toString(), internalCallContext);

        notification = fetchNotification(notification.getId().toString());
        assertEquals(notification.getNotificationKey(), notificationKey);
        validateDate(notification.getEffectiveDate(), effDt);
        assertEquals(notification.getOwner(), ownerId);
        assertEquals(notification.getProcessingState(), PersistentQueueEntryLifecycleState.IN_PROCESSING);
        validateDate(notification.getNextAvailableDate(), nextAvailable);

        dao.clearNotification(notification.getId().toString(), ownerId, internalCallContext);

        notification = fetchNotification(notification.getId().toString());
        assertEquals(notification.getNotificationKey(), notificationKey);
        validateDate(notification.getEffectiveDate(), effDt);
        //assertEquals(notification.getOwner(), null);
        assertEquals(notification.getProcessingState(), PersistentQueueEntryLifecycleState.PROCESSED);
        validateDate(notification.getNextAvailableDate(), nextAvailable);
    }

    @Test(groups = "slow")
    public void testGetByAccountAndDate() throws InterruptedException {
        final long accountRecordId = 1242L;
        final String notificationKey = UUID.randomUUID().toString();
        final DateTime effDt = new DateTime();
        final Notification notif1 = new DefaultNotification("testBasic1", hostname, notificationKey.getClass().getName(), notificationKey, UUID.randomUUID(), UUID.randomUUID(), effDt,
                                                            accountRecordId, internalCallContext.getTenantRecordId());
        dao.insertNotification(notif1, internalCallContext);

        final Notification notif2 = new DefaultNotification("testBasic2", hostname, notificationKey.getClass().getName(), notificationKey, UUID.randomUUID(), UUID.randomUUID(), effDt,
                                                            accountRecordId, internalCallContext.getTenantRecordId());
        dao.insertNotification(notif2, internalCallContext);

        List<Notification> notifications = dao.getNotificationForAccountAndDate(accountRecordId, effDt.toDate(), internalCallContext);
        assertEquals(notifications.size(), 2);
        for (final Notification cur : notifications) {
            Assert.assertEquals(cur.getProcessingState(), PersistentQueueEntryLifecycleState.AVAILABLE);
            dao.removeNotification(cur.getId().toString(), internalCallContext);
        }

        notifications = dao.getNotificationForAccountAndDate(accountRecordId, effDt.toDate(), internalCallContext);
        assertEquals(notifications.size(), 2);
        for (final Notification cur : notifications) {
            Assert.assertEquals(cur.getProcessingState(), PersistentQueueEntryLifecycleState.REMOVED);
        }
    }

    private Notification fetchNotification(final String notificationId) {
        return dbi.withHandle(new HandleCallback<Notification>() {
            @Override
            public Notification withHandle(final Handle handle) throws Exception {
                return handle.createQuery("   select" +
<<<<<<< HEAD
                                          " record_id " +
                                          ", id" +
                                          ", class_name" +
                                          ", account_id" +
                                          ", notification_key" +
                                          ", created_date" +
                                          ", creating_owner" +
                                          ", effective_date" +
                                          ", queue_name" +
                                          ", processing_owner" +
                                          ", processing_available_date" +
                                          ", processing_state" +
                                          ", account_record_id" +
                                          ", tenant_record_id" +
                                          "    from notifications " +
                                          " where " +
                                          " id = '" + notificationId + "';")
=======
                                                  " record_id " +
                                                  ", id" +
                                                  ", class_name" +
                                                  ", notification_key" +
                                                  ", user_token" +
                                                  ", future_user_token" +
                                                  ", created_date" +
                                                  ", creating_owner" +
                                                  ", effective_date" +
                                                  ", queue_name" +
                                                  ", processing_owner" +
                                                  ", processing_available_date" +
                                                  ", processing_state" +
                                                  ", account_record_id" +
                                                  ", tenant_record_id" +
                                                  "    from notifications " +
                                                  " where " +
                                                  " id = '" + notificationId + "';")
>>>>>>> 8398252d
                             .map(new NotificationSqlMapper())
                             .first();
            }
        });
    }

    private void validateDate(DateTime input, DateTime expected) {
        if (input == null && expected != null) {
            Assert.fail("Got input date null");
        }
        if (input != null && expected == null) {
            Assert.fail("Was expecting null date");
        }
        expected = truncateAndUTC(expected);
        input = truncateAndUTC(input);
        Assert.assertEquals(input, expected);
    }

    private DateTime truncateAndUTC(final DateTime input) {
        if (input == null) {
            return null;
        }
        final DateTime result = input.minus(input.getMillisOfSecond());
        return result.toDateTime(DateTimeZone.UTC);
    }

    public static class TestNotificationSqlDaoModule extends AbstractModule {

        @Override
        protected void configure() {
            final IDBI dbi = getDBI();
            bind(IDBI.class).toInstance(dbi);
        }
    }
}<|MERGE_RESOLUTION|>--- conflicted
+++ resolved
@@ -43,11 +43,7 @@
 
 @Guice(modules = TestNotificationSqlDao.TestNotificationSqlDaoModule.class)
 public class TestNotificationSqlDao extends UtilTestSuiteWithEmbeddedDB {
-<<<<<<< HEAD
 
-    private static final UUID accountId = UUID.randomUUID();
-=======
->>>>>>> 8398252d
     private static final String hostname = "Yop";
 
     @Inject
@@ -138,12 +134,12 @@
             @Override
             public Notification withHandle(final Handle handle) throws Exception {
                 return handle.createQuery("   select" +
-<<<<<<< HEAD
                                           " record_id " +
                                           ", id" +
                                           ", class_name" +
-                                          ", account_id" +
                                           ", notification_key" +
+                                          ", user_token" +
+                                          ", future_user_token" +
                                           ", created_date" +
                                           ", creating_owner" +
                                           ", effective_date" +
@@ -156,26 +152,6 @@
                                           "    from notifications " +
                                           " where " +
                                           " id = '" + notificationId + "';")
-=======
-                                                  " record_id " +
-                                                  ", id" +
-                                                  ", class_name" +
-                                                  ", notification_key" +
-                                                  ", user_token" +
-                                                  ", future_user_token" +
-                                                  ", created_date" +
-                                                  ", creating_owner" +
-                                                  ", effective_date" +
-                                                  ", queue_name" +
-                                                  ", processing_owner" +
-                                                  ", processing_available_date" +
-                                                  ", processing_state" +
-                                                  ", account_record_id" +
-                                                  ", tenant_record_id" +
-                                                  "    from notifications " +
-                                                  " where " +
-                                                  " id = '" + notificationId + "';")
->>>>>>> 8398252d
                              .map(new NotificationSqlMapper())
                              .first();
             }
