--- conflicted
+++ resolved
@@ -139,12 +139,8 @@
         assertEquals(savedTag.getId(), tag.getId());
     }
 
-<<<<<<< HEAD
-    @Test
-=======
-
-    @Test(groups="slow")
->>>>>>> 162f4a2f
+
+    @Test(groups="slow")
     public void testControlTagCreation() {
         UUID accountId = UUID.randomUUID();
         TagStore tagStore = new DefaultTagStore(accountId, Account.ObjectType);
