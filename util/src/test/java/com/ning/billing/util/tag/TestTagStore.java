/*
 * Copyright 2010-2011 Ning, Inc.
 *
 * Ning licenses this file to you under the Apache License, version 2.0
 * (the "License"); you may not use this file except in compliance with the
 * License.  You may obtain a copy of the License at:
 *
 *    http://www.apache.org/licenses/LICENSE-2.0
 *
 * Unless required by applicable law or agreed to in writing, software
 * distributed under the License is distributed on an "AS IS" BASIS, WITHOUT
 * WARRANTIES OR CONDITIONS OF ANY KIND, either express or implied.  See the
 * License for the specific language governing permissions and limitations
 * under the License.
 */

package com.ning.billing.util.tag;

import java.io.IOException;
import java.util.List;
import java.util.UUID;
import org.apache.commons.io.IOUtils;
import org.skife.jdbi.v2.Handle;
import org.skife.jdbi.v2.IDBI;
import org.skife.jdbi.v2.Transaction;
import org.skife.jdbi.v2.TransactionStatus;
import org.skife.jdbi.v2.tweak.HandleCallback;
import org.slf4j.Logger;
import org.slf4j.LoggerFactory;
import org.testng.annotations.Guice;
import org.testng.annotations.AfterClass;
import org.testng.annotations.BeforeClass;
import org.testng.annotations.Test;

import com.google.inject.Inject;
import com.ning.billing.dbi.MysqlTestingHelper;

import com.ning.billing.util.api.TagDefinitionApiException;
import com.ning.billing.util.clock.Clock;
import com.ning.billing.util.tag.dao.TagDefinitionDao;
import com.ning.billing.util.tag.dao.TagStoreSqlDao;


import static org.testng.Assert.assertEquals;
import static org.testng.Assert.assertNotNull;
import static org.testng.Assert.assertNull;
import static org.testng.Assert.assertTrue;
import static org.testng.Assert.fail;

<<<<<<< HEAD

@Test(groups={"slow"})
@Guice(modules = TagStoreModuleMock.class)
=======
@Test(groups={"util", "slow"})
>>>>>>> 32cd7b6a
public class TestTagStore {
    private final static String ACCOUNT_TYPE = "ACCOUNT";

    @Inject
    private MysqlTestingHelper helper;

    @Inject
    private IDBI dbi;

    @Inject
    private TagStoreSqlDao tagStoreSqlDao;

    @Inject
    private TagDefinitionDao tagDefinitionDao;

    @Inject
    private Clock clock;

    private TagDefinition tag1;
    private TagDefinition tag2;


    private final Logger log = LoggerFactory.getLogger(TestTagStore.class);

    @BeforeClass(alwaysRun = true)
    protected void setup() throws IOException {
        // Health check test to make sure MySQL is setup properly
        try {
            final String utilDdl = IOUtils.toString(TestTagStore.class.getResourceAsStream("/com/ning/billing/util/ddl.sql"));

            helper.startMysql();
            helper.initDb(utilDdl);
            tagStoreSqlDao.test();

            cleanupTags();
            tag1 = tagDefinitionDao.create("tag1", "First tag", "test");
            tag2 = tagDefinitionDao.create("tag2", "Second tag", "test");

        }
        catch (Throwable t) {
            log.error("Failed to start tag store tests", t);
            fail(t.toString());
        }
    }

    @AfterClass(alwaysRun = true)
    public void stopMysql()
    {
        helper.stopMysql();
    }

    private void saveTags(final TagStoreSqlDao dao, final String objectType, final String accountId, final List<Tag> tagList)  {
        dao.inTransaction(new Transaction<Void, TagStoreSqlDao>() {
            @Override
            public Void inTransaction(TagStoreSqlDao transactional,
                    TransactionStatus status) throws Exception {
                dao.batchSaveFromTransaction(accountId.toString(), objectType, tagList);
                return null;
            }
        });
    }


    private void cleanupTags() {
        try {
            helper.getDBI().withHandle(new HandleCallback<Void>() {
                @Override
                public Void withHandle(Handle handle) throws Exception {
                    handle.createScript("delete from tag_definitions").execute();
                    handle.createScript("delete from tag_definition_history").execute();
                    handle.createScript("delete from tags").execute();
                    handle.createScript("delete from tag_history").execute();
                    return null;
                }
            });
        } catch (Throwable ignore) {
        }
    }
    @Test
    public void testTagCreationAndRetrieval() {
        UUID accountId = UUID.randomUUID();

        TagStore tagStore = new DefaultTagStore(accountId, ACCOUNT_TYPE);
        Tag tag = new DescriptiveTag(tag2, "test", clock.getUTCNow());
        tagStore.add(tag);

        TagStoreSqlDao dao = dbi.onDemand(TagStoreSqlDao.class);
        saveTags(dao, ACCOUNT_TYPE, accountId.toString(), tagStore.getEntityList());

        List<Tag> savedTags = dao.load(accountId.toString(), ACCOUNT_TYPE);
        assertEquals(savedTags.size(), 1);

        Tag savedTag = savedTags.get(0);
        assertEquals(savedTag.getAddedBy(), tag.getAddedBy());
        assertEquals(savedTag.getAddedDate().compareTo(tag.getAddedDate()), 0);
        assertEquals(savedTag.getTagDefinitionName(), tag.getTagDefinitionName());
        assertEquals(savedTag.getId(), tag.getId());
    }


    @Test
    public void testControlTagCreation() {
        UUID accountId = UUID.randomUUID();
        TagStore tagStore = new DefaultTagStore(accountId, ACCOUNT_TYPE);

        ControlTag tag = new DefaultControlTag("testUser", clock.getUTCNow(), ControlTagType.AUTO_INVOICING_OFF);
        tagStore.add(tag);
        assertEquals(tagStore.generateInvoice(), false);

        List<Tag> tagList = tagStore.getEntityList();
        saveTags(tagStoreSqlDao, ACCOUNT_TYPE, accountId.toString(), tagList);

        tagStore.clear();
        assertEquals(tagStore.getEntityList().size(), 0);

        tagList = tagStoreSqlDao.load(accountId.toString(), ACCOUNT_TYPE);
        tagStore.add(tagList);
        assertEquals(tagList.size(), 1);

        assertEquals(tagStore.generateInvoice(), false);
    }

    @Test
    public void testDescriptiveTagCreation() {
        UUID accountId = UUID.randomUUID();
        TagStore tagStore = new DefaultTagStore(accountId, ACCOUNT_TYPE);

        String definitionName = "SomeTestTag";
        TagDefinition tagDefinition = null;
        try {
            tagDefinition = tagDefinitionDao.create(definitionName, "Test tag for some test purpose", "testUser");
        } catch (TagDefinitionApiException e) {
            fail("Tag definition creation failed.", e);
        }

        DescriptiveTag tag = new DescriptiveTag(tagDefinition, "testUser", clock.getUTCNow());
        tagStore.add(tag);
        assertEquals(tagStore.generateInvoice(), true);

        List<Tag> tagList = tagStore.getEntityList();
        saveTags(tagStoreSqlDao, ACCOUNT_TYPE, accountId.toString(), tagList);

        tagStore.clear();
        assertEquals(tagStore.getEntityList().size(), 0);

        tagList = tagStoreSqlDao.load(accountId.toString(), ACCOUNT_TYPE);
        tagStore.add(tagList);
        assertEquals(tagList.size(), 1);

        assertEquals(tagStore.generateInvoice(), true);
    }

    @Test
    public void testMixedTagCreation() {
        UUID accountId = UUID.randomUUID();
        TagStore tagStore = new DefaultTagStore(accountId, ACCOUNT_TYPE);

        String definitionName = "MixedTagTest";
        TagDefinition tagDefinition = null;
        try {
            tagDefinition = tagDefinitionDao.create(definitionName, "Test tag for some test purpose", "testUser");
        } catch (TagDefinitionApiException e) {
            fail("Tag definition creation failed.", e);
        }

        DescriptiveTag descriptiveTag = new DescriptiveTag(tagDefinition, "testUser", clock.getUTCNow());
        tagStore.add(descriptiveTag);
        assertEquals(tagStore.generateInvoice(), true);

        ControlTag controlTag = new DefaultControlTag("testUser", clock.getUTCNow(), ControlTagType.AUTO_INVOICING_OFF);
        tagStore.add(controlTag);
        assertEquals(tagStore.generateInvoice(), false);

        List<Tag> tagList = tagStore.getEntityList();
        saveTags(tagStoreSqlDao, ACCOUNT_TYPE, accountId.toString(), tagList);

        tagStore.clear();
        assertEquals(tagStore.getEntityList().size(), 0);

        tagList = tagStoreSqlDao.load(accountId.toString(), ACCOUNT_TYPE);
        tagStore.add(tagList);
        assertEquals(tagList.size(), 2);

        assertEquals(tagStore.generateInvoice(), false);
    }

    @Test
    public void testControlTags() {
        UUID accountId = UUID.randomUUID();
        TagStore tagStore = new DefaultTagStore(accountId, ACCOUNT_TYPE);
        assertEquals(tagStore.generateInvoice(), true);
        assertEquals(tagStore.processPayment(), true);

        ControlTag invoiceTag = new DefaultControlTag("testUser", clock.getUTCNow(), ControlTagType.AUTO_INVOICING_OFF);
        tagStore.add(invoiceTag);
        assertEquals(tagStore.generateInvoice(), false);
        assertEquals(tagStore.processPayment(), true);

        ControlTag paymentTag = new DefaultControlTag("testUser", clock.getUTCNow(), ControlTagType.AUTO_PAY_OFF);
        tagStore.add(paymentTag);
        assertEquals(tagStore.generateInvoice(), false);
        assertEquals(tagStore.processPayment(), false);
    }

    @Test(expectedExceptions = TagDefinitionApiException.class)
    public void testTagDefinitionCreationWithControlTagName() throws TagDefinitionApiException {
        String definitionName = ControlTagType.AUTO_PAY_OFF.toString();
        tagDefinitionDao.create(definitionName, "This should break", "test");
    }

    @Test
    public void testTagDefinitionDeletionForUnusedDefinition() throws TagDefinitionApiException {
        String definitionName = "TestTag1234";
        tagDefinitionDao.create(definitionName, "Some test tag", "test");

        TagDefinition tagDefinition = tagDefinitionDao.getByName(definitionName);
        assertNotNull(tagDefinition);

        tagDefinitionDao.deleteTagDefinition(definitionName);
        tagDefinition = tagDefinitionDao.getByName(definitionName);
        assertNull(tagDefinition);
    }

    @Test(expectedExceptions = TagDefinitionApiException.class)
    public void testTagDefinitionDeletionForDefinitionInUse() throws TagDefinitionApiException {
        String definitionName = "TestTag12345";
        tagDefinitionDao.create(definitionName, "Some test tag", "test");

        TagDefinition tagDefinition = tagDefinitionDao.getByName(definitionName);
        assertNotNull(tagDefinition);

        UUID objectId = UUID.randomUUID();
        String objectType = "TestType";
        TagStore tagStore = new DefaultTagStore(objectId, objectType);
        Tag tag = new DescriptiveTag(tagDefinition, "test", clock.getUTCNow());
        tagStore.add(tag);

        saveTags(tagStoreSqlDao, objectType, objectId.toString(), tagStore.getEntityList());

        List<Tag> tags = tagStoreSqlDao.load(objectId.toString(), objectType);
        assertEquals(tags.size(), 1);

        tagDefinitionDao.deleteTagDefinition(definitionName);
    }

    @Test
    public void testDeleteAllTagsForDefinitionInUse() {
        String definitionName = "TestTag1234567";
        try {
            tagDefinitionDao.create(definitionName, "Some test tag", "test");
        } catch (TagDefinitionApiException e) {
            fail("Could not create tag definition", e);
        }

        TagDefinition tagDefinition = tagDefinitionDao.getByName(definitionName);
        assertNotNull(tagDefinition);

        UUID objectId = UUID.randomUUID();
        String objectType = "TestType";
        TagStore tagStore = new DefaultTagStore(objectId, objectType);
        Tag tag = new DescriptiveTag(tagDefinition, "test", clock.getUTCNow());
        tagStore.add(tag);

        saveTags(tagStoreSqlDao, objectType, objectId.toString(), tagStore.getEntityList());

        List<Tag> tags = tagStoreSqlDao.load(objectId.toString(), objectType);
        assertEquals(tags.size(), 1);

        try {
            tagDefinitionDao.deleteAllTagsForDefinition(definitionName);
        } catch (TagDefinitionApiException e) {
            fail("Could not delete tags for tag definition", e);
        }

        try {
            tagDefinitionDao.deleteTagDefinition(definitionName);
        } catch (TagDefinitionApiException e) {
            fail("Could not delete tag definition", e);
        }
    }

    @Test
    public void testDeleteAllTagsForDefinitionNotInUse() {
        String definitionName = "TestTag4321";
        try {
            tagDefinitionDao.create(definitionName, "Some test tag", "test");
        } catch (TagDefinitionApiException e) {
            fail("Could not create tag definition", e);
        }

        TagDefinition tagDefinition = tagDefinitionDao.getByName(definitionName);
        assertNotNull(tagDefinition);

        try {
            tagDefinitionDao.deleteAllTagsForDefinition(definitionName);
        } catch (TagDefinitionApiException e) {
            fail("Could not delete tags for tag definition", e);
        }

        try {
            tagDefinitionDao.deleteTagDefinition(definitionName);
        } catch (TagDefinitionApiException e) {
            fail("Could not delete tag definition", e);
        }
    }

    @Test(expectedExceptions = TagDefinitionApiException.class)
    public void testDeleteAllTagsForDefinitionWithWrongName() throws TagDefinitionApiException {
        String definitionName = "TestTag654321";
        String wrongDefinitionName = "TestTag564321";
        try {
            tagDefinitionDao.create(definitionName, "Some test tag", "test");
        } catch (TagDefinitionApiException e) {
            fail("Could not create tag definition", e);
        }

        TagDefinition tagDefinition = tagDefinitionDao.getByName(definitionName);
        assertNotNull(tagDefinition);

        tagDefinitionDao.deleteAllTagsForDefinition(wrongDefinitionName);

        try {
            tagDefinitionDao.deleteTagDefinition(definitionName);
        } catch (TagDefinitionApiException e) {
            fail("Could not delete tag definition", e);
        }
    }

    @Test
    public void testGetTagDefinitions() {
        List<TagDefinition> definitionList = tagDefinitionDao.getTagDefinitions();
        assertTrue(definitionList.size() >= ControlTagType.values().length);
    }
}<|MERGE_RESOLUTION|>--- conflicted
+++ resolved
@@ -47,13 +47,8 @@
 import static org.testng.Assert.assertTrue;
 import static org.testng.Assert.fail;
 
-<<<<<<< HEAD
-
 @Test(groups={"slow"})
 @Guice(modules = TagStoreModuleMock.class)
-=======
-@Test(groups={"util", "slow"})
->>>>>>> 32cd7b6a
 public class TestTagStore {
     private final static String ACCOUNT_TYPE = "ACCOUNT";
 
@@ -78,7 +73,7 @@
 
     private final Logger log = LoggerFactory.getLogger(TestTagStore.class);
 
-    @BeforeClass(alwaysRun = true)
+    @BeforeClass(groups="slow")
     protected void setup() throws IOException {
         // Health check test to make sure MySQL is setup properly
         try {
@@ -99,7 +94,7 @@
         }
     }
 
-    @AfterClass(alwaysRun = true)
+    @AfterClass(groups="slow")
     public void stopMysql()
     {
         helper.stopMysql();
@@ -132,7 +127,7 @@
         } catch (Throwable ignore) {
         }
     }
-    @Test
+    @Test(groups="slow")
     public void testTagCreationAndRetrieval() {
         UUID accountId = UUID.randomUUID();
 
@@ -154,7 +149,7 @@
     }
 
 
-    @Test
+    @Test(groups="slow")
     public void testControlTagCreation() {
         UUID accountId = UUID.randomUUID();
         TagStore tagStore = new DefaultTagStore(accountId, ACCOUNT_TYPE);
@@ -176,7 +171,7 @@
         assertEquals(tagStore.generateInvoice(), false);
     }
 
-    @Test
+    @Test(groups="slow")
     public void testDescriptiveTagCreation() {
         UUID accountId = UUID.randomUUID();
         TagStore tagStore = new DefaultTagStore(accountId, ACCOUNT_TYPE);
@@ -206,7 +201,7 @@
         assertEquals(tagStore.generateInvoice(), true);
     }
 
-    @Test
+    @Test(groups="slow")
     public void testMixedTagCreation() {
         UUID accountId = UUID.randomUUID();
         TagStore tagStore = new DefaultTagStore(accountId, ACCOUNT_TYPE);
@@ -240,7 +235,7 @@
         assertEquals(tagStore.generateInvoice(), false);
     }
 
-    @Test
+    @Test(groups="slow")
     public void testControlTags() {
         UUID accountId = UUID.randomUUID();
         TagStore tagStore = new DefaultTagStore(accountId, ACCOUNT_TYPE);
@@ -258,13 +253,13 @@
         assertEquals(tagStore.processPayment(), false);
     }
 
-    @Test(expectedExceptions = TagDefinitionApiException.class)
+    @Test(groups="slow", expectedExceptions = TagDefinitionApiException.class)
     public void testTagDefinitionCreationWithControlTagName() throws TagDefinitionApiException {
         String definitionName = ControlTagType.AUTO_PAY_OFF.toString();
         tagDefinitionDao.create(definitionName, "This should break", "test");
     }
 
-    @Test
+    @Test(groups="slow")
     public void testTagDefinitionDeletionForUnusedDefinition() throws TagDefinitionApiException {
         String definitionName = "TestTag1234";
         tagDefinitionDao.create(definitionName, "Some test tag", "test");
@@ -277,7 +272,7 @@
         assertNull(tagDefinition);
     }
 
-    @Test(expectedExceptions = TagDefinitionApiException.class)
+    @Test(groups="slow", expectedExceptions = TagDefinitionApiException.class)
     public void testTagDefinitionDeletionForDefinitionInUse() throws TagDefinitionApiException {
         String definitionName = "TestTag12345";
         tagDefinitionDao.create(definitionName, "Some test tag", "test");
@@ -299,7 +294,7 @@
         tagDefinitionDao.deleteTagDefinition(definitionName);
     }
 
-    @Test
+    @Test(groups="slow")
     public void testDeleteAllTagsForDefinitionInUse() {
         String definitionName = "TestTag1234567";
         try {
@@ -335,7 +330,7 @@
         }
     }
 
-    @Test
+    @Test(groups="slow")
     public void testDeleteAllTagsForDefinitionNotInUse() {
         String definitionName = "TestTag4321";
         try {
@@ -360,7 +355,7 @@
         }
     }
 
-    @Test(expectedExceptions = TagDefinitionApiException.class)
+    @Test(groups="slow", expectedExceptions = TagDefinitionApiException.class)
     public void testDeleteAllTagsForDefinitionWithWrongName() throws TagDefinitionApiException {
         String definitionName = "TestTag654321";
         String wrongDefinitionName = "TestTag564321";
@@ -382,7 +377,7 @@
         }
     }
 
-    @Test
+    @Test(groups="slow")
     public void testGetTagDefinitions() {
         List<TagDefinition> definitionList = tagDefinitionDao.getTagDefinitions();
         assertTrue(definitionList.size() >= ControlTagType.values().length);
